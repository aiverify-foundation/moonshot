--- conflicted
+++ resolved
@@ -417,7 +417,6 @@
         except Exception as e:
             print(f"No previous cache information: {str(e)}")
             return {}
-<<<<<<< HEAD
 
     @staticmethod
     def write_cache_information(cache_info: dict) -> None:
@@ -443,33 +442,6 @@
         """
         Retrieves the list of available attack modules and their information.
 
-=======
-
-    @staticmethod
-    def write_cache_information(cache_info: dict) -> None:
-        """
-        Writes the updated cache information to the storage.
-
-        Args:
-            cache_info (dict): The cache information to be written.
-        """
-        try:
-            Storage.create_object(
-                obj_type=EnvVariables.ATTACK_MODULES.name,
-                obj_id=AttackModule.cache_name,
-                obj_info=cache_info,
-                obj_extension=AttackModule.cache_extension,
-            )
-        except Exception as e:
-            print(f"Failed to write cache information: {str(e)}")
-            raise e
-
-    @staticmethod
-    def get_available_items() -> tuple[list[str], list[dict]]:
-        """
-        Retrieves the list of available attack modules and their information.
-
->>>>>>> 74bc04fb
         This method scans the storage for attack modules, filters out any non-relevant files,
         and updates the cache information if necessary. It returns a tuple containing a list of
         attack module IDs and a list of dictionaries with detailed information about each module.
@@ -538,10 +510,7 @@
 
         if am_name in am_cache_info and file_hash == am_cache_info[am_name]["hash"]:
             am_metadata = am_cache_info[am_name]
-<<<<<<< HEAD
-=======
             am_metadata.pop("hash", None)
->>>>>>> 74bc04fb
         else:
             am_metadata = AttackModule.load(am_name).get_metadata()  # type: ignore ; ducktyping
             am_cache_info[am_name] = am_metadata
