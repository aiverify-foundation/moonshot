from typing import Any

from pydantic import BaseModel


class RecipeArguments(BaseModel):
    # id (str): The ID of the recipe.
    id: str

    # name (str): The name of the recipe.
    name: str

    # description (str): The description of the recipe.
    description: str

    # tags (list): The list of tags in the recipe.
    tags: list[str]

    # categories (list): The list of categories in the recipe.
    categories: list[str]

    # datasets (list): The list of datasets used in the recipe.
    datasets: list[str]

    # prompt_templates (list): The list of prompt templates in the recipe.
    prompt_templates: list[str]

    # metrics (list): The list of metrics in the recipe.
    metrics: list[str]

<<<<<<< HEAD
    categories: list[str] # categories (list): The list of categories in the recipe.
    
    datasets: list[str]  # datasets (list): The list of datasets used in the recipe.
=======
    # attack_modules (list): The list of attack modules in the recipe.
    attack_modules: list[str]
>>>>>>> a1495c7d

    # grading_scale (dict): A dictionary where keys are grading categories and values are lists of grading scale.
    grading_scale: dict[str, list[int]]

    # stats (dict): A dictionary containing statistics about the recipe.
    stats: dict = {}

    def __init__(self, **data: Any):
        super().__init__(**data)
        self.validate_grading_scale()

    def get_start_of_grading_scale(self, item: tuple[str, list[int]]) -> int:
        """
        Retrieve the starting value of a grading scale for a given grade.

        Args:
            item (tuple[str, list[int]]): A tuple containing the grade as a string and the associated grading scale
            as a list of ints.

        Returns:
            int: The first value in the grading scale list, representing the start of the grading range.
        """
        _, grading_scale = item
        return grading_scale[0]

    def validate_grading_scale(self) -> None:
        """
        Validate the grading scale to ensure that it covers a continuous range from 0 to 100.

        This method checks that each grading range starts where the previous one ended and that
        the final grading range ends at 100. If any grading range does not start as expected or
        if the end of the last grading range is not 100, it raises a ValueError.

        Raises:
            ValueError: If any grading range does not start as expected or if the grading ranges
            do not cover the full range from 0 to 100.
        """
        if not self.grading_scale:  # Check if grading_scale is empty
            return  # If empty, it's considered valid and the method returns early

        expected_start = 0
        for grade, grading_range in sorted(
            self.grading_scale.items(), key=self.get_start_of_grading_scale
        ):
            start, end = grading_range
            if start != expected_start:
                raise ValueError(
                    f"Invalid grading range for '{grade}'. Expected start: {expected_start}, got {start}."
                )
            if end < start:
                raise ValueError(
                    f"Invalid grading range for '{grade}'. The end value {end} is less than "
                    f"the start value {start}."
                )
            expected_start = end + 1

        if expected_start - 1 != 100:
            raise ValueError("Grading ranges do not cover 0 to 100.")

    def to_dict(self) -> dict:
        """
        Convert the RecipeArguments object to a dictionary.

        Returns:
            dict: A dictionary representation of the RecipeArguments object.
            The keys are the attribute names and the values are the attribute values.
        """
        return {
            "id": self.id,
            "name": self.name,
            "description": self.description,
            "tags": self.tags,
<<<<<<< HEAD
            "categories": self.tags,
=======
            "categories": self.categories,
>>>>>>> a1495c7d
            "datasets": self.datasets,
            "prompt_templates": self.prompt_templates,
            "metrics": self.metrics,
            "attack_modules": self.attack_modules,
            "grading_scale": self.grading_scale,
            "stats": self.stats,
        }<|MERGE_RESOLUTION|>--- conflicted
+++ resolved
@@ -28,14 +28,8 @@
     # metrics (list): The list of metrics in the recipe.
     metrics: list[str]
 
-<<<<<<< HEAD
-    categories: list[str] # categories (list): The list of categories in the recipe.
-    
-    datasets: list[str]  # datasets (list): The list of datasets used in the recipe.
-=======
     # attack_modules (list): The list of attack modules in the recipe.
     attack_modules: list[str]
->>>>>>> a1495c7d
 
     # grading_scale (dict): A dictionary where keys are grading categories and values are lists of grading scale.
     grading_scale: dict[str, list[int]]
@@ -108,11 +102,7 @@
             "name": self.name,
             "description": self.description,
             "tags": self.tags,
-<<<<<<< HEAD
-            "categories": self.tags,
-=======
             "categories": self.categories,
->>>>>>> a1495c7d
             "datasets": self.datasets,
             "prompt_templates": self.prompt_templates,
             "metrics": self.metrics,
