--- conflicted
+++ resolved
@@ -178,10 +178,7 @@
 
         if met_name in met_cache_info and file_hash == met_cache_info[met_name]["hash"]:
             met_metadata = met_cache_info[met_name]
-<<<<<<< HEAD
-=======
             met_metadata.pop("hash", None)
->>>>>>> 74bc04fb
         else:
             met_metadata = Metric.load(met_name).get_metadata()  # type: ignore ; ducktyping
             met_cache_info[met_name] = met_metadata
