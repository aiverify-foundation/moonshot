--- conflicted
+++ resolved
@@ -479,33 +479,6 @@
         else:
             raise RuntimeError("Database instance is not initialised.")
 
-<<<<<<< HEAD
-=======
-    @staticmethod
-    def delete_database_record_by_id(
-        database_instance: DBInterface, record_id: Any, sql_delete_record: str
-    ) -> None:
-        """
-        Deletes a record from the database by an identifier.
-
-        This method is used to delete a record from the database using its unique identifier.
-        If the database instance is not initialised, it raises a RuntimeError.
-        Otherwise, it calls the delete_record method of the database instance.
-
-        Args:
-            database_instance (DBInterface): The database accessor instance.
-            record_id (Any): The unique identifier of the record to be deleted. It can an ID or a unique name.
-            sql_delete_record (str): The SQL query to delete a record.
-
-        Returns:
-            None
-        """
-        if database_instance:
-            database_instance.delete_record_by_id(record_id, sql_delete_record)
-        else:
-            raise RuntimeError("Database instance is not initialised.")
-
->>>>>>> 05e06a2f
     @staticmethod
     def delete_database_record_in_table(
         database_instance: DBInterface, sql_delete_record: str
@@ -513,14 +486,9 @@
         """
         Deletes records from a table in the database based on a SQL condition.
 
-<<<<<<< HEAD
         This method is used to delete records from a specific table in the database
             that meet the condition specified in the SQL delete statement.
         If the database instance is not initialised, it raises a RuntimeError.
-=======
-        This method is used to delete records from a specific table in the database that meet the condition specified
-        in the SQL delete statement. If the database instance is not initialised, it raises a RuntimeError.
->>>>>>> 05e06a2f
         Otherwise, it calls the delete_records_in_table method of the database instance with the provided SQL query.
 
         Args:
