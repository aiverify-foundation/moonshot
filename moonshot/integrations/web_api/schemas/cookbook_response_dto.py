from typing import Optional

from pydantic import BaseModel, ConfigDict
from typing import Optional


class CookbookResponeDTO(BaseModel):
    id: str
    name: str
    description: str
<<<<<<< HEAD
    recipes: list[str]
=======
    recipes: list[str] 
>>>>>>> 4c822339
    total_prompt_in_cookbook: Optional[int] = None<|MERGE_RESOLUTION|>--- conflicted
+++ resolved
@@ -8,9 +8,5 @@
     id: str
     name: str
     description: str
-<<<<<<< HEAD
-    recipes: list[str]
-=======
     recipes: list[str] 
->>>>>>> 4c822339
     total_prompt_in_cookbook: Optional[int] = None