from pydantic import BaseModel, RootModel

from ..schemas.session_response_model import ChatRecord



class PromptInfo(BaseModel):
    current_runner_id: str
<<<<<<< HEAD
    current_chats: dict[str, list[ChatRecord]]
=======
    current_am_id: str
    current_cs_id: str
    current_pt_id: str
    current_chats: dict[str, list[Chat]]
>>>>>>> f97217df
    current_batch_size: int
    current_status: str


<<<<<<< HEAD
PromptResponseModel = RootModel[PromptInfo]
=======
PromptResponseModel = RootModel[list[PromptInfo]]
>>>>>>> f97217df
<|MERGE_RESOLUTION|>--- conflicted
+++ resolved
@@ -6,20 +6,9 @@
 
 class PromptInfo(BaseModel):
     current_runner_id: str
-<<<<<<< HEAD
     current_chats: dict[str, list[ChatRecord]]
-=======
-    current_am_id: str
-    current_cs_id: str
-    current_pt_id: str
-    current_chats: dict[str, list[Chat]]
->>>>>>> f97217df
     current_batch_size: int
     current_status: str
 
 
-<<<<<<< HEAD
-PromptResponseModel = RootModel[PromptInfo]
-=======
-PromptResponseModel = RootModel[list[PromptInfo]]
->>>>>>> f97217df
+PromptResponseModel = RootModel[PromptInfo]