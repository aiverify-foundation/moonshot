from typing import Optional

from moonshot.src.cookbooks.cookbook_arguments import (
    CookbookArguments as CookbookPydanticModel,
)


class CookbookResponseModel(CookbookPydanticModel):
    total_prompt_in_cookbook: Optional[int] = None
<<<<<<< HEAD
    total_dataset_in_cookbook: Optional[int] = None
=======
    endpoint_required: Optional[list[str]] = None
>>>>>>> 26535c55
<|MERGE_RESOLUTION|>--- conflicted
+++ resolved
@@ -7,8 +7,5 @@
 
 class CookbookResponseModel(CookbookPydanticModel):
     total_prompt_in_cookbook: Optional[int] = None
-<<<<<<< HEAD
     total_dataset_in_cookbook: Optional[int] = None
-=======
-    endpoint_required: Optional[list[str]] = None
->>>>>>> 26535c55
+    endpoint_required: Optional[list[str]] = None