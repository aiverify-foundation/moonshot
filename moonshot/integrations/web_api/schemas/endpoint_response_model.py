from typing_extensions import TypedDict
from pydantic import BaseModel, ConfigDict
from typing import Optional

class Parameters(TypedDict, total=False):
    max_length: int
    min_length: int
class Params(TypedDict, total=False):
    timeout: int
    allow_retries: bool
    num_of_retries: int
    temperature: float
    pre_prompt: str
    post_prompt: str
    parameters: Parameters
class EndpointDataModel(BaseModel):
    model_config = ConfigDict(from_attributes=True)
    id: str
    connector_type: str
    name: str
    uri: str
    token: str
    max_calls_per_second: int
    max_concurrency: int
<<<<<<< HEAD
    params: Optional[dict] = None
    created_date: str

=======
    params: Optional[Params] = None

>>>>>>> 5c95bb64
<|MERGE_RESOLUTION|>--- conflicted
+++ resolved
@@ -1,32 +1,26 @@
-from typing_extensions import TypedDict
-from pydantic import BaseModel, ConfigDict
-from typing import Optional
-
-class Parameters(TypedDict, total=False):
-    max_length: int
-    min_length: int
-class Params(TypedDict, total=False):
-    timeout: int
-    allow_retries: bool
-    num_of_retries: int
-    temperature: float
-    pre_prompt: str
-    post_prompt: str
-    parameters: Parameters
-class EndpointDataModel(BaseModel):
-    model_config = ConfigDict(from_attributes=True)
-    id: str
-    connector_type: str
-    name: str
-    uri: str
-    token: str
-    max_calls_per_second: int
-    max_concurrency: int
-<<<<<<< HEAD
-    params: Optional[dict] = None
-    created_date: str
-
-=======
-    params: Optional[Params] = None
-
->>>>>>> 5c95bb64
+from typing_extensions import TypedDict
+from pydantic import BaseModel, ConfigDict
+from typing import Optional
+
+class Parameters(TypedDict, total=False):
+    max_length: int
+    min_length: int
+class Params(TypedDict, total=False):
+    timeout: int
+    allow_retries: bool
+    num_of_retries: int
+    temperature: float
+    pre_prompt: str
+    post_prompt: str
+    parameters: Parameters
+class EndpointDataModel(BaseModel):
+    model_config = ConfigDict(from_attributes=True)
+    id: str
+    connector_type: str
+    name: str
+    uri: str
+    token: str
+    max_calls_per_second: int
+    max_concurrency: int
+    created_date: str
+    params: Optional[Params] = None