--- conflicted
+++ resolved
@@ -1,381 +1,371 @@
-import asyncio
-import uuid
-from typing import Any
-
-from dependency_injector.wiring import inject
-
-from moonshot.src.api.api_session import api_create_session
-from moonshot.src.runners.runner import Runner
-
-from .... import api as moonshot_api
-from ..schemas.session_create_dto import SessionCreateDTO
-from ..schemas.session_prompt_dto import SessionPromptDTO
-from ..schemas.session_response_model import (
-    SessionMetadataModel,
-    SessionResponseModel,
-)
-<<<<<<< HEAD
-from ..schemas.prompt_response_model import PromptResponseModel
-=======
-from ..services.auto_red_team_test_state import AutoRedTeamTestState
->>>>>>> 3fbf88dd
-from ..services.runner_service import RunnerService
-from ..services.utils.exceptions_handler import exception_handler
-from ..status_updater.interface.redteam_progress_callback import (
-    InterfaceRedTeamProgressCallback,
-)
-from ..types.types import RedTeamTestProgress
-from .base_service import BaseService
-
-
-class SessionService(BaseService):
-    active_runner: Runner
-
-    @inject
-    def __init__(
-        self,
-        auto_red_team_test_state: AutoRedTeamTestState,
-        progress_status_updater: InterfaceRedTeamProgressCallback,
-        runner_service: RunnerService,
-    ) -> None:
-        """
-        Initialize the SessionService with dependencies.
-
-        Args:
-            progress_status_updater (InterfaceRedTeamProgressCallback): The callback interface for progress updates.
-            runner_service (RunnerService): The service for managing runners.
-        """
-        self.auto_red_team_test_state = auto_red_team_test_state
-        self.progress_status_updater = progress_status_updater
-        self.runner_service = runner_service
-        super().__init__()
-
-    def generate_unique_task_id(self) -> str:
-        unique_id = str(uuid.uuid4())
-        return f"task_{unique_id}"
-
-    def add_task(
-        self, executor_id: str, task: asyncio.Task[Any], moonshot_runner: Runner
-    ) -> None:
-        self.auto_red_team_test_state.add_task(executor_id, task, moonshot_runner)
-
-    def remove_task(self, executor_id: str) -> None:
-        self.auto_red_team_test_state.remove_task(executor_id)
-
-    async def cancel_task(self, executor_id: str) -> None:
-        await self.auto_red_team_test_state.cancel_task(executor_id)
-
-    def update_progress_status(self, updates: RedTeamTestProgress):
-        self.auto_red_team_test_state.update_progress_status(updates)
-
-    def on_task_completed(self, task: asyncio.Task[Any]) -> None:
-        self.logger.debug(f"Task {task.get_name()} has completed")
-
-    @exception_handler
-    def create_new_session(
-        self, session_create_dto: SessionCreateDTO
-    ) -> SessionMetadataModel:
-        """
-        Create a new session with a new runner and return the session metadata.
-
-        Args:
-            session_create_dto (SessionCreateDTO): Data transfer object containing session creation details.
-
-        Returns:
-            SessionMetadataModel: The metadata of the newly created session.
-        """
-        # Create a new runner instance using the runner service
-        runner = self.runner_service.create_runner(
-            runner_name=session_create_dto.name,
-            endpoints=session_create_dto.endpoints,
-            description=session_create_dto.description,
-            progress_callback_func=self.progress_status_updater.on_art_progress_update,
-        )
-        self.active_runner = runner
-
-        # Prepare runner arguments for session creation
-        runner_args = {
-            "context_strategy": session_create_dto.context_strategy,
-            "prompt_template": session_create_dto.prompt_template,
-            "cs_num_of_prev_prompts": session_create_dto.cs_num_of_prev_prompts,
-            "attack_module": session_create_dto.attack_module,
-            "metric": session_create_dto.metric,
-            "system_prompt": session_create_dto.system_prompt,
-        }
-
-        # Create a new session if the runner has a database instance
-        if runner.database_instance:
-            api_create_session(
-                runner.id, runner.database_instance, runner.endpoints, runner_args
-            )
-
-        # Load and return the session metadata
-        session_metadata_dict = moonshot_api.api_load_session(runner.id)
-        if session_metadata_dict is None:
-            raise ValueError(f"No session metadata found for runner ID {runner.id}")
-
-        return SessionMetadataModel(**session_metadata_dict)
-
-    @exception_handler
-    def get_all_session(self) -> list[SessionMetadataModel]:
-        """
-        Retrieve all session metadata.
-
-        Returns:
-            list[SessionMetadataModel]: A list of session metadata models for all sessions.
-        """
-        sessions_metadata_dicts = moonshot_api.api_get_all_session_metadata()
-        return [
-            SessionMetadataModel(**metadata) for metadata in sessions_metadata_dicts
-        ]
-
-    @exception_handler
-    def get_all_sessions_names(self) -> list[str]:
-        """
-        Retrieve a list of all session names.
-
-        This method calls the moonshot API to get the names of all sessions and returns them.
-
-        Returns:
-            list[str]: A list of session names.
-        """
-        sessions = moonshot_api.api_get_all_session_names()
-        return sessions
-
-    @exception_handler
-    def get_session_by_runner_id(
-        self, runner_id: str, include_history: bool
-    ) -> SessionResponseModel:
-        """
-        Retrieve session information by runner ID, optionally including chat history.
-
-        Args:
-            runner_id (str): The unique identifier of the runner.
-            include_history (bool): Flag to determine if chat history should be included.
-
-        Returns:
-            SessionResponseModel: An object containing session metadata and optionally chat records.
-        """
-        runner: Runner = self.runner_service.load_runner(
-            runner_id, self.progress_status_updater.on_art_progress_update
-        )
-        self.active_runner = runner
-        session_metadata_dict = moonshot_api.api_load_session(self.active_runner.id)
-
-        if not isinstance(session_metadata_dict, dict):
-            raise ValueError(
-                f"Session metadata for runner ID {runner.id} must be a dictionary."
-            )
-
-        session_metadata = SessionMetadataModel(**session_metadata_dict)
-
-        session_chat = (
-            moonshot_api.api_get_all_chats_from_session(runner.id)
-            if include_history
-            else None
-        )
-
-        return SessionResponseModel(session=session_metadata, chat_records=session_chat)
-
-    @exception_handler
-    def update_session_chat(self, runner_id: str):
-        """
-        Update the chat for the current session.
-
-        Args:
-            runner_id (str): The unique identifier of the runner.
-
-        Returns:
-            The updated chat records for the session.
-        """
-        if self.active_runner.id != runner_id:
-            raise RuntimeError("Active session and requested session do not match.")
-        session_chat = moonshot_api.api_get_all_chats_from_session(
-            self.active_runner.id
-        )
-        return session_chat
-
-    @exception_handler
-    def delete_session(self, runner_id: str) -> None:
-        """
-        Delete a session by runner ID.
-
-        This method calls the moonshot API to delete the session associated with the given runner ID.
-
-        Args:
-            runner_id (str): The unique identifier of the runner whose session is to be deleted.
-        """
-        moonshot_api.api_delete_session(runner_id)
-
-    @exception_handler
-    def select_prompt_template(self, runner_id: str, prompt_template_name: str = ""):
-        """
-        Select a prompt template for the current session.
-
-        Args:
-            runner_id (str): The unique identifier of the runner.
-            prompt_template_name (str): The name of the prompt template to be selected.
-        """
-        if self.active_runner.id != runner_id:
-            raise RuntimeError("Active session and requested session do not match.")
-        moonshot_api.api_update_prompt_template(
-            self.active_runner.id, prompt_template_name
-        )
-
-    @exception_handler
-    def select_ctx_strategy(
-        self, runner_id: str, ctx_strategy_name: str = "", num_of_prompt: int = 5
-    ) -> None:
-        """
-        Select a context strategy for the current session.
-
-        Args:
-            runner_id (str): The unique identifier of the runner.
-            ctx_strategy_name (str): The name of the context strategy to be selected.
-            num_of_prompt (int): The number of previous prompts to consider in the strategy.
-        """
-        if self.active_runner.id != runner_id:
-            raise RuntimeError("Active session and requested session do not match.")
-        moonshot_api.api_update_context_strategy(
-            self.active_runner.id, ctx_strategy_name
-        )
-        moonshot_api.api_update_cs_num_of_prev_prompts(
-            self.active_runner.id, num_of_prompt
-        )
-
-    @exception_handler
-    def select_attack_module(self, runner_id: str, attack_module_name: str = ""):
-        """
-        Select an attack module for the current session.
-
-        Args:
-            runner_id (str): The unique identifier of the runner.
-            attack_module_name (str): The name of the attack module to be selected.
-        """
-        if self.active_runner.id != runner_id:
-            raise RuntimeError("Active session and requested session do not match.")
-        moonshot_api.api_update_attack_module(self.active_runner.id, attack_module_name)
-
-    @exception_handler
-    def select_metric(self, runner_id: str, metric_name: str = ""):
-        """
-        Select a metric for the current session.
-
-        Args:
-            runner_id (str): The unique identifier of the runner.
-            metric_name (str): The name of the metric to be selected.
-        """
-        if self.active_runner.id != runner_id:
-            raise RuntimeError("Active session and requested session do not match.")
-        moonshot_api.api_update_metric(self.active_runner.id, metric_name)
-
-    @exception_handler
-    def update_system_prompt(self, runner_id: str, system_prompt: str = ""):
-        """
-        Update the system prompt for the current session.
-
-        Args:
-            runner_id (str): The unique identifier of the runner.
-            system_prompt (str): The new system prompt to be set.
-        """
-        if self.active_runner.id != runner_id:
-            raise RuntimeError("Active session and requested session do not match.")
-        moonshot_api.api_update_system_prompt(self.active_runner.id, system_prompt)
-
-    @exception_handler
-    async def send_prompt(
-        self, runner_id: str, prompt: SessionPromptDTO
-    ) -> PromptResponseModel | None:
-        """
-        Send a prompt to the runner for processing.
-
-        Args:
-            runner_id (str): The unique identifier of the runner.
-            prompt (SessionPromptDTO): The prompt data transfer object containing user prompt details.
-
-        Returns:
-            The result of the red teaming operation initiated by the prompt.
-        """
-        if self.active_runner.id != runner_id:
-            raise RuntimeError("Active session and requested session do not match.")
-
-        session_metadata = moonshot_api.api_load_session(self.active_runner.id)
-        if session_metadata is None:
-            raise RuntimeError(
-                f"No session metadata found for runner ID: {self.active_runner.id}"
-            )
-
-        def get_metadata_value(key, default=""):
-            return session_metadata.get(key, default)
-
-        prompt_template = get_metadata_value("prompt_template")
-        context_strategy = get_metadata_value("context_strategy")
-        num_of_prev_prompts = get_metadata_value("cs_num_of_prev_prompts")
-        attack_module = get_metadata_value("attack_module")
-        system_prompt = get_metadata_value("system_prompt")
-        metric = get_metadata_value("metric")
-
-        rt_args = {
-            "prompt": prompt.user_prompt,
-            "system_prompt": system_prompt,
-            "context_strategy_info": [
-                {
-                    "context_strategy_id": context_strategy,
-                    "num_of_prev_prompts": num_of_prev_prompts,
-                }
-            ]
-            if context_strategy
-            else [],
-            "prompt_template_ids": [prompt_template] if prompt_template else [],
-        }
-
-        if attack_module:
-            rt_args["attack_module_id"] = attack_module
-            rt_args["metric_ids"] = [metric] if metric else []
-            await self.schedule_art_task(rt_args)
-        else:
-<<<<<<< HEAD
-            response = await self.active_runner.run_red_teaming({"manual_rt_args": rt_args})
-            print(response)
-            return PromptResponseModel.model_validate(response)
-=======
-            await self.active_runner.run_red_teaming({"manual_rt_args": rt_args})
-        retn_val = self.update_session_chat(self.active_runner.id)
-        return retn_val
->>>>>>> 3fbf88dd
-
-    @exception_handler
-    async def end_session(self, runner_id: str):
-        """
-        End the current session.
-
-        Args:
-            runner_id (str): The unique identifier of the runner whose session is to be ended.
-        """
-        if self.active_runner.id != runner_id:
-            raise RuntimeError("Active session and requested session do not match.")
-
-        self.active_runner.close()
-
-    async def schedule_art_task(self, art_args: dict) -> str:
-        task_id = self.generate_unique_task_id()
-
-        auto_redteam_coroutine = self.send_art_prompt(art_args)
-
-        task = asyncio.create_task(auto_redteam_coroutine, name=task_id)
-
-        def on_executor_completion(task: asyncio.Task[Any]):
-            if task.exception():
-                self.logger.error(
-                    f"Executor {task.get_name()} has failed - {task.exception()}"
-                )
-            else:
-                self.logger.debug(f"Executor {task.get_name()} has completed")
-
-        task.add_done_callback(on_executor_completion)
-
-        self.add_task(self.active_runner.id, task, self.active_runner)
-        return self.active_runner.id
-
-    async def send_art_prompt(self, art_args):
-        await self.active_runner.run_red_teaming({"attack_strategies": [art_args]})
+import asyncio
+import uuid
+from typing import Any
+
+from dependency_injector.wiring import inject
+
+from moonshot.src.api.api_session import api_create_session
+from moonshot.src.runners.runner import Runner
+
+from .... import api as moonshot_api
+from ..schemas.session_create_dto import SessionCreateDTO
+from ..schemas.session_prompt_dto import SessionPromptDTO
+from ..schemas.session_response_model import (
+    SessionMetadataModel,
+    SessionResponseModel,
+)
+from ..schemas.prompt_response_model import PromptResponseModel
+from ..services.auto_red_team_test_state import AutoRedTeamTestState
+from ..services.runner_service import RunnerService
+from ..services.utils.exceptions_handler import exception_handler
+from ..status_updater.interface.redteam_progress_callback import (
+    InterfaceRedTeamProgressCallback,
+)
+from ..types.types import RedTeamTestProgress
+from .base_service import BaseService
+
+
+class SessionService(BaseService):
+    active_runner: Runner
+
+    @inject
+    def __init__(
+        self,
+        auto_red_team_test_state: AutoRedTeamTestState,
+        progress_status_updater: InterfaceRedTeamProgressCallback,
+        runner_service: RunnerService,
+    ) -> None:
+        """
+        Initialize the SessionService with dependencies.
+
+        Args:
+            progress_status_updater (InterfaceRedTeamProgressCallback): The callback interface for progress updates.
+            runner_service (RunnerService): The service for managing runners.
+        """
+        self.auto_red_team_test_state = auto_red_team_test_state
+        self.progress_status_updater = progress_status_updater
+        self.runner_service = runner_service
+        super().__init__()
+
+    def generate_unique_task_id(self) -> str:
+        unique_id = str(uuid.uuid4())
+        return f"task_{unique_id}"
+
+    def add_task(
+        self, executor_id: str, task: asyncio.Task[Any], moonshot_runner: Runner
+    ) -> None:
+        self.auto_red_team_test_state.add_task(executor_id, task, moonshot_runner)
+
+    def remove_task(self, executor_id: str) -> None:
+        self.auto_red_team_test_state.remove_task(executor_id)
+
+    async def cancel_task(self, executor_id: str) -> None:
+        await self.auto_red_team_test_state.cancel_task(executor_id)
+
+    def update_progress_status(self, updates: RedTeamTestProgress):
+        self.auto_red_team_test_state.update_progress_status(updates)
+
+    def on_task_completed(self, task: asyncio.Task[Any]) -> None:
+        self.logger.debug(f"Task {task.get_name()} has completed")
+
+    @exception_handler
+    def create_new_session(
+        self, session_create_dto: SessionCreateDTO
+    ) -> SessionMetadataModel:
+        """
+        Create a new session with a new runner and return the session metadata.
+
+        Args:
+            session_create_dto (SessionCreateDTO): Data transfer object containing session creation details.
+
+        Returns:
+            SessionMetadataModel: The metadata of the newly created session.
+        """
+        # Create a new runner instance using the runner service
+        runner = self.runner_service.create_runner(
+            runner_name=session_create_dto.name,
+            endpoints=session_create_dto.endpoints,
+            description=session_create_dto.description,
+            progress_callback_func=self.progress_status_updater.on_art_progress_update,
+        )
+        self.active_runner = runner
+
+        # Prepare runner arguments for session creation
+        runner_args = {
+            "context_strategy": session_create_dto.context_strategy,
+            "prompt_template": session_create_dto.prompt_template,
+            "cs_num_of_prev_prompts": session_create_dto.cs_num_of_prev_prompts,
+            "attack_module": session_create_dto.attack_module,
+            "metric": session_create_dto.metric,
+            "system_prompt": session_create_dto.system_prompt,
+        }
+
+        # Create a new session if the runner has a database instance
+        if runner.database_instance:
+            api_create_session(
+                runner.id, runner.database_instance, runner.endpoints, runner_args
+            )
+
+        # Load and return the session metadata
+        session_metadata_dict = moonshot_api.api_load_session(runner.id)
+        if session_metadata_dict is None:
+            raise ValueError(f"No session metadata found for runner ID {runner.id}")
+
+        return SessionMetadataModel(**session_metadata_dict)
+
+    @exception_handler
+    def get_all_session(self) -> list[SessionMetadataModel]:
+        """
+        Retrieve all session metadata.
+
+        Returns:
+            list[SessionMetadataModel]: A list of session metadata models for all sessions.
+        """
+        sessions_metadata_dicts = moonshot_api.api_get_all_session_metadata()
+        return [
+            SessionMetadataModel(**metadata) for metadata in sessions_metadata_dicts
+        ]
+
+    @exception_handler
+    def get_all_sessions_names(self) -> list[str]:
+        """
+        Retrieve a list of all session names.
+
+        This method calls the moonshot API to get the names of all sessions and returns them.
+
+        Returns:
+            list[str]: A list of session names.
+        """
+        sessions = moonshot_api.api_get_all_session_names()
+        return sessions
+
+    @exception_handler
+    def get_session_by_runner_id(
+        self, runner_id: str, include_history: bool
+    ) -> SessionResponseModel:
+        """
+        Retrieve session information by runner ID, optionally including chat history.
+
+        Args:
+            runner_id (str): The unique identifier of the runner.
+            include_history (bool): Flag to determine if chat history should be included.
+
+        Returns:
+            SessionResponseModel: An object containing session metadata and optionally chat records.
+        """
+        runner: Runner = self.runner_service.load_runner(
+            runner_id, self.progress_status_updater.on_art_progress_update
+        )
+        self.active_runner = runner
+        session_metadata_dict = moonshot_api.api_load_session(self.active_runner.id)
+
+        if not isinstance(session_metadata_dict, dict):
+            raise ValueError(
+                f"Session metadata for runner ID {runner.id} must be a dictionary."
+            )
+
+        session_metadata = SessionMetadataModel(**session_metadata_dict)
+
+        session_chat = (
+            moonshot_api.api_get_all_chats_from_session(runner.id)
+            if include_history
+            else None
+        )
+
+        return SessionResponseModel(session=session_metadata, chat_records=session_chat)
+
+    @exception_handler
+    def update_session_chat(self, runner_id: str):
+        """
+        Update the chat for the current session.
+
+        Args:
+            runner_id (str): The unique identifier of the runner.
+
+        Returns:
+            The updated chat records for the session.
+        """
+        if self.active_runner.id != runner_id:
+            raise RuntimeError("Active session and requested session do not match.")
+        session_chat = moonshot_api.api_get_all_chats_from_session(
+            self.active_runner.id
+        )
+        return session_chat
+
+    @exception_handler
+    def delete_session(self, runner_id: str) -> None:
+        """
+        Delete a session by runner ID.
+
+        This method calls the moonshot API to delete the session associated with the given runner ID.
+
+        Args:
+            runner_id (str): The unique identifier of the runner whose session is to be deleted.
+        """
+        moonshot_api.api_delete_session(runner_id)
+
+    @exception_handler
+    def select_prompt_template(self, runner_id: str, prompt_template_name: str = ""):
+        """
+        Select a prompt template for the current session.
+
+        Args:
+            runner_id (str): The unique identifier of the runner.
+            prompt_template_name (str): The name of the prompt template to be selected.
+        """
+        if self.active_runner.id != runner_id:
+            raise RuntimeError("Active session and requested session do not match.")
+        moonshot_api.api_update_prompt_template(
+            self.active_runner.id, prompt_template_name
+        )
+
+    @exception_handler
+    def select_ctx_strategy(
+        self, runner_id: str, ctx_strategy_name: str = "", num_of_prompt: int = 5
+    ) -> None:
+        """
+        Select a context strategy for the current session.
+
+        Args:
+            runner_id (str): The unique identifier of the runner.
+            ctx_strategy_name (str): The name of the context strategy to be selected.
+            num_of_prompt (int): The number of previous prompts to consider in the strategy.
+        """
+        if self.active_runner.id != runner_id:
+            raise RuntimeError("Active session and requested session do not match.")
+        moonshot_api.api_update_context_strategy(
+            self.active_runner.id, ctx_strategy_name
+        )
+        moonshot_api.api_update_cs_num_of_prev_prompts(
+            self.active_runner.id, num_of_prompt
+        )
+
+    @exception_handler
+    def select_attack_module(self, runner_id: str, attack_module_name: str = ""):
+        """
+        Select an attack module for the current session.
+
+        Args:
+            runner_id (str): The unique identifier of the runner.
+            attack_module_name (str): The name of the attack module to be selected.
+        """
+        if self.active_runner.id != runner_id:
+            raise RuntimeError("Active session and requested session do not match.")
+        moonshot_api.api_update_attack_module(self.active_runner.id, attack_module_name)
+
+    @exception_handler
+    def select_metric(self, runner_id: str, metric_name: str = ""):
+        """
+        Select a metric for the current session.
+
+        Args:
+            runner_id (str): The unique identifier of the runner.
+            metric_name (str): The name of the metric to be selected.
+        """
+        if self.active_runner.id != runner_id:
+            raise RuntimeError("Active session and requested session do not match.")
+        moonshot_api.api_update_metric(self.active_runner.id, metric_name)
+
+    @exception_handler
+    def update_system_prompt(self, runner_id: str, system_prompt: str = ""):
+        """
+        Update the system prompt for the current session.
+
+        Args:
+            runner_id (str): The unique identifier of the runner.
+            system_prompt (str): The new system prompt to be set.
+        """
+        if self.active_runner.id != runner_id:
+            raise RuntimeError("Active session and requested session do not match.")
+        moonshot_api.api_update_system_prompt(self.active_runner.id, system_prompt)
+
+    @exception_handler
+    async def send_prompt(
+        self, runner_id: str, prompt: SessionPromptDTO
+    ) -> PromptResponseModel | None:
+        """
+        Send a prompt to the runner for processing.
+
+        Args:
+            runner_id (str): The unique identifier of the runner.
+            prompt (SessionPromptDTO): The prompt data transfer object containing user prompt details.
+
+        Returns:
+            The result of the red teaming operation initiated by the prompt.
+        """
+        if self.active_runner.id != runner_id:
+            raise RuntimeError("Active session and requested session do not match.")
+
+        session_metadata = moonshot_api.api_load_session(self.active_runner.id)
+        if session_metadata is None:
+            raise RuntimeError(
+                f"No session metadata found for runner ID: {self.active_runner.id}"
+            )
+
+        def get_metadata_value(key, default=""):
+            return session_metadata.get(key, default)
+
+        prompt_template = get_metadata_value("prompt_template")
+        context_strategy = get_metadata_value("context_strategy")
+        num_of_prev_prompts = get_metadata_value("cs_num_of_prev_prompts")
+        attack_module = get_metadata_value("attack_module")
+        system_prompt = get_metadata_value("system_prompt")
+        metric = get_metadata_value("metric")
+
+        rt_args = {
+            "prompt": prompt.user_prompt,
+            "system_prompt": system_prompt,
+            "context_strategy_info": [
+                {
+                    "context_strategy_id": context_strategy,
+                    "num_of_prev_prompts": num_of_prev_prompts,
+                }
+            ]
+            if context_strategy
+            else [],
+            "prompt_template_ids": [prompt_template] if prompt_template else [],
+        }
+
+        if attack_module:
+            rt_args["attack_module_id"] = attack_module
+            rt_args["metric_ids"] = [metric] if metric else []
+            await self.schedule_art_task(rt_args)
+        else:
+            response = await self.active_runner.run_red_teaming({"manual_rt_args": rt_args})
+            return PromptResponseModel.model_validate(response)
+
+    @exception_handler
+    async def end_session(self, runner_id: str):
+        """
+        End the current session.
+
+        Args:
+            runner_id (str): The unique identifier of the runner whose session is to be ended.
+        """
+        if self.active_runner.id != runner_id:
+            raise RuntimeError("Active session and requested session do not match.")
+
+        self.active_runner.close()
+
+    async def schedule_art_task(self, art_args: dict) -> str:
+        task_id = self.generate_unique_task_id()
+
+        auto_redteam_coroutine = self.send_art_prompt(art_args)
+
+        task = asyncio.create_task(auto_redteam_coroutine, name=task_id)
+
+        def on_executor_completion(task: asyncio.Task[Any]):
+            if task.exception():
+                self.logger.error(
+                    f"Executor {task.get_name()} has failed - {task.exception()}"
+                )
+            else:
+                self.logger.debug(f"Executor {task.get_name()} has completed")
+
+        task.add_done_callback(on_executor_completion)
+
+        self.add_task(self.active_runner.id, task, self.active_runner)
+        return self.active_runner.id
+
+    async def send_art_prompt(self, art_args):
+        await self.active_runner.run_red_teaming({"attack_strategies": [art_args]})