--- conflicted
+++ resolved
@@ -155,10 +155,7 @@
     if recipe.prompt_templates:
         total_prompt_count *= len(recipe.prompt_templates)
 
-<<<<<<< HEAD
     return total_prompt_count, int(recipe.stats.get("num_of_datasets", 0))
-=======
-    return total_prompt_count
 
 @staticmethod
 def get_endpoint_dependency_in_recipe(recipe: Recipe) -> list[str] | None:
@@ -184,5 +181,4 @@
             if m['id'] == metric:
                 endpoints.update(m['endpoints'])
     
-    return list(endpoints) if endpoints else None
->>>>>>> 26535c55
+    return list(endpoints) if endpoints else None