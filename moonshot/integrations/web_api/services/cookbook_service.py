--- conflicted
+++ resolved
@@ -181,12 +181,8 @@
         recipe = Recipe(**recipe)
         if any(
             category in [rcat.lower() for rcat in recipe.categories]
-<<<<<<< HEAD
             for category in categories_list
         ):
             # TODO - handle spaces in categories like 'Trust & Safety'
-=======
-            for category in categories_list):
->>>>>>> 3f974e71
             return True
     return False