--- conflicted
+++ resolved
@@ -19,32 +19,17 @@
         )
 
     @exception_handler
-<<<<<<< HEAD
-    def get_all_cookbooks(
-        self, tags: str, count: bool
-    ) -> list[CookbookResponeDTO | None]:
-=======
     def get_all_cookbooks(self, tags: str, count: bool) -> list[CookbookResponeDTO | None]:
->>>>>>> 4c822339
         cookbooks = moonshot_api.api_get_all_cookbook()
         filtered_cookbooks = []
         for cookbook in cookbooks:
             cookbook = CookbookResponeDTO(**cookbook)
             if count:
-<<<<<<< HEAD
-                cookbook.total_prompt_in_cookbook = get_total_prompt_in_cookbook(
-                    cookbook
-                )
-            if not tags or cookbooks_recipe_has_tags(tags, cookbook):
-                filtered_cookbooks.append(CookbookResponeDTO.model_validate(cookbook))
-        return filtered_cookbooks
-=======
                 cookbook.total_prompt_in_cookbook = get_total_prompt_in_cookbook(cookbook)
             if not tags or cookbooks_recipe_has_tags(tags, cookbook):
                 filtered_cookbooks.append(CookbookResponeDTO.model_validate(cookbook))
         return filtered_cookbooks
 
->>>>>>> 4c822339
 
     @exception_handler
     def get_all_cookbooks_names(self) -> list[str]:
@@ -52,24 +37,16 @@
         return cookbooks
 
     @exception_handler
-<<<<<<< HEAD
-    def get_cookbook_by_ids(self, cookbook_id: str) -> list[CookbookResponeDTO] | None:
-        ret_cookbooks = []
-=======
     def get_cookbook_by_ids(self, cookbook_id: str) -> list[CookbookResponeDTO] | None: 
         ret_cookbooks =[]
->>>>>>> 4c822339
         cb_id_list = cookbook_id.split(",")
         for id in cb_id_list:
             cookbook = moonshot_api.api_read_cookbook(id)
             cookbook = CookbookResponeDTO(**cookbook)
             cookbook.total_prompt_in_cookbook = get_total_prompt_in_cookbook(cookbook)
             ret_cookbooks.append(cookbook)
-<<<<<<< HEAD
-=======
 
         return [CookbookResponeDTO.model_validate(cb) for cb in ret_cookbooks]
->>>>>>> 4c822339
 
         return [CookbookResponeDTO.model_validate(cb) for cb in ret_cookbooks]
 
@@ -88,10 +65,6 @@
     def delete_cookbook(self, cookbook_id: str) -> None:
         moonshot_api.api_delete_cookbook(cookbook_id)
 
-<<<<<<< HEAD
-
-=======
->>>>>>> 4c822339
 @staticmethod
 def get_total_prompt_in_cookbook(cookbook: CookbookResponeDTO) -> int:
     total_prompt_count = 0
@@ -102,10 +75,6 @@
 
     return total_prompt_count
 
-<<<<<<< HEAD
-
-=======
->>>>>>> 4c822339
 @staticmethod
 def cookbooks_recipe_has_tags(tags: str, cookbook: CookbookResponeDTO) -> bool:
     recipe_ids = cookbook.recipes
