--- conflicted
+++ resolved
@@ -10,22 +10,15 @@
     @exception_handler
     def get_all_datasets(self) -> list[DatasetResponseDTO]:
         datasets = moonshot_api.api_get_all_datasets()
-<<<<<<< HEAD
         return [DatasetResponseDTO.model_validate(dataset) for dataset in datasets]
-=======
-        return [DatasetResponseDTO.model_validate(dataset) for dataset in datasets]    
->>>>>>> 4c822339
 
     @exception_handler
-    def get_all_datasets_name(self) -> list[str] | None:
-        datasets = moonshot_api.api_get_all_datasets_name()
-        return datasets
+    def get_all_datasets(self) -> list[DatasetResponseDTO]:
+        datasets = moonshot_api.api_get_all_datasets()
+        return [DatasetResponseDTO.model_validate(dataset) for dataset in datasets]    
+
 
     @exception_handler
-<<<<<<< HEAD
-    def delete_dataset(self, dataset_id: str) -> None:
-        moonshot_api.api_delete_dataset(dataset_id)
-=======
     def get_all_datasets_name(self) -> list[str] | None: 
         datasets = moonshot_api.api_get_all_datasets_name()
         return datasets
@@ -34,4 +27,3 @@
     @exception_handler
     def delete_dataset(self,dataset_id: str) -> None:  
         moonshot_api.api_delete_dataset(dataset_id)
->>>>>>> 4c822339
