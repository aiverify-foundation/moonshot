--- conflicted
+++ resolved
@@ -63,19 +63,6 @@
     app_kwargs = {}
     if cfg.asyncio.monitor_task():
         app_kwargs["lifespan"] = lifespan
-<<<<<<< HEAD
-        
-    app: CustomFastAPI = CustomFastAPI(
-        title="Project Moonshot",
-        description="AI Verify advances Gen AI testing with Project Moonshot.",
-        version="0.1.0",
-        terms_of_service="README.md",
-        contact={"name": "The Moonshot Team", "email": "our.moonshot.team@gmail.com"},
-        license_info={
-            "name": "Apache Software License 2.0",
-            "url": "https://www.apache.org/licenses/LICENSE-2.0.html",
-        },
-=======
 
     app_kwargs["swagger_ui_parameters"] = {
         "defaultModelsExpandDepth": -1,
@@ -85,7 +72,6 @@
     app: CustomFastAPI = CustomFastAPI(
         title="Project Moonshot",
         version="0.4.0",
->>>>>>> 1ff92db0
         **app_kwargs
     )
 
