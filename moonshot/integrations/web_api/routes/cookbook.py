--- conflicted
+++ resolved
@@ -1,4 +1,5 @@
 from typing import Optional
+from fastapi import Query
 
 from dependency_injector.wiring import Provide, inject
 from fastapi import APIRouter, Depends, HTTPException, Query
@@ -7,12 +8,6 @@
 from ..schemas.cookbook_create_dto import CookbookCreateDTO
 from ..services.cookbook_service import CookbookService
 from ..services.utils.exceptions_handler import ServiceException
-<<<<<<< HEAD
-=======
-from typing import Optional
-from fastapi import Query
-
->>>>>>> 4c822339
 
 router = APIRouter()
 
@@ -49,22 +44,13 @@
 def get_all_cookbooks(
     tags: str = Query(None, description="Filter cookbooks by tags"),
     count: bool = Query(False, description="Whether to include the count of recipes"),
-<<<<<<< HEAD
-    cookbook_service: CookbookService = Depends(Provide[Container.cookbook_service]),
-):
-=======
     cookbook_service: CookbookService = Depends(Provide[Container.cookbook_service])
     ):
->>>>>>> 4c822339
     """
     Get all the cookbooks from the database
     """
     try:
-<<<<<<< HEAD
-        cookbooks = cookbook_service.get_all_cookbooks(tags=tags, count=count)
-=======
         cookbooks = cookbook_service.get_all_cookbooks(tags=tags,count=count)
->>>>>>> 4c822339
         return cookbooks
     except ServiceException as e:
         if e.error_code == "FileNotFound":
@@ -111,12 +97,7 @@
 @inject
 def get_cookbook_by_id(
     cookbook_id: str = Query(None, description="Get cookbooks to query"),
-<<<<<<< HEAD
-    cookbook_service: CookbookService = Depends(Provide[Container.cookbook_service]),
-):
-=======
     cookbook_service: CookbookService = Depends(Provide[Container.cookbook_service])): 
->>>>>>> 4c822339
     """
     Get a cookbook from the database
     """
