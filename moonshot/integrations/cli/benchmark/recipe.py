import asyncio
from ast import literal_eval

import cmd2
from rich.console import Console
from rich.table import Table
from slugify import slugify

from moonshot.api import (
    api_create_recipe,
    api_create_runner,
    api_delete_recipe,
    api_get_all_recipe,
    api_get_all_run,
    api_get_all_runner_name,
    api_load_runner,
    api_read_recipe,
    api_update_recipe,
)
from moonshot.integrations.cli.common.display_helper import display_view_list_format
from moonshot.integrations.cli.utils.process_data import filter_data

console = Console()


# ------------------------------------------------------------------------------
# CLI Functions
# ------------------------------------------------------------------------------
def add_recipe(args) -> None:
    """
    Add a new recipe.

    This function creates a new recipe by parsing the arguments provided and then calling the api_create_recipe
    function from the moonshot.api module.

    It expects the arguments to be strings that can be evaluated into Python data structures using literal_eval.

    Args:
        args (argparse.Namespace): The arguments provided to the command line interface.
        Expected keys are name, description, tags, categories, dataset, prompt_templates, metrics and grading_scale.

    Returns:
        None

    Raises:
        Exception: If there is an error during the creation of the recipe or the arguments cannot be evaluated.
    """
    try:
        tags = literal_eval(args.tags) if args.tags else []
        categories = literal_eval(args.categories)
        datasets = literal_eval(args.datasets)
        prompt_templates = (
            literal_eval(args.prompt_templates) if args.prompt_templates else []
        )
        metrics = literal_eval(args.metrics)
        grading_scale = literal_eval(args.grading_scale) if args.grading_scale else {}

        new_recipe_id = api_create_recipe(
            args.name,
            args.description,
            tags,
            categories,
            datasets,
            prompt_templates,
            metrics,
            grading_scale,
        )
        print(f"[add_recipe]: Recipe ({new_recipe_id}) created.")
    except Exception as e:
        print(f"[add_recipe]: {str(e)}")


def list_recipes(args) -> list | None:
    """
    List all available recipes.

    This function retrieves all available recipes by calling the api_get_all_recipe function from the
    moonshot.api module.
    It then displays the retrieved recipes using the _display_recipes function.

    Args:
        args: A namespace object from argparse. It should have an optional attribute:
        find (str): Optional field to find recipe(s) with a keyword.
        pagination (str): Optional field to paginate recipes.

    Returns:
        list | None: A list of Recipe or None if there is no result.
    """

    try:
        recipes_list = api_get_all_recipe()
        keyword = args.find.lower() if args.find else ""
        pagination = literal_eval(args.pagination) if args.pagination else ()

        if recipes_list:
            filtered_recipes_list = filter_data(recipes_list, keyword, pagination)
            if filtered_recipes_list:
                _display_recipes(filtered_recipes_list)
                return filtered_recipes_list

        console.print("[red]There are no recipes found.[/red]")
        return None

    except Exception as e:
        print(f"[list_recipes]: {str(e)}")


def view_recipe(args) -> None:
    """
    View a specific recipe.

    This function retrieves a specific recipe by calling the api_read_recipe function from the
    moonshot.api module using the recipe name provided in the args.
    It then displays the retrieved recipe using the display_view_recipe function.

    Args:
        args: A namespace object from argparse. It should have the following attribute:
            recipe (str): The id of the recipe to view.

    Returns:
        None
    """
    try:
        recipe_info = api_read_recipe(args.recipe)
        _display_recipes([recipe_info])
    except Exception as e:
        print(f"[view_recipe]: {str(e)}")


def run_recipe(args) -> None:
    """
    Execute a recipe with the specified parameters.

    This function runs a recipe runner with the given name, recipes, endpoints, and other parameters.
    It checks if the runner with the specified name already exists, and if not, it creates a new one.
    The recipes are run against the specified endpoints, and the results are processed and displayed.

    Args:
        args: A namespace object from argparse. It should have the following attributes:
            name (str): The name of the recipe runner.
            recipes (str): A string representation of a list of recipes to run.
            endpoints (str): A string representation of a list of endpoints to run.
            num_of_prompts (int): The number of prompts to run.
            random_seed (int): The random seed number for reproducibility.
            system_prompt (str): The system prompt to use.
            runner_proc_module (str): The runner processing module to use.
            result_proc_module (str): The result processing module to use.

    Returns:
        None
    """
    try:
        name = args.name
        recipes = literal_eval(args.recipes)
        endpoints = literal_eval(args.endpoints)
        num_of_prompts = args.num_of_prompts
        random_seed = args.random_seed
        system_prompt = args.system_prompt
        runner_proc_module = args.runner_proc_module
        result_proc_module = args.result_proc_module

        # Run the recipes with the defined endpoints
        slugify_id = slugify(name, lowercase=True)
        if slugify_id in api_get_all_runner_name():
            rec_runner = api_load_runner(slugify_id)
        else:
            rec_runner = api_create_runner(name, endpoints)

        loop = asyncio.get_event_loop()
        loop.run_until_complete(
            rec_runner.run_recipes(
                recipes,
                num_of_prompts,
                random_seed,
                system_prompt,
                runner_proc_module,
                result_proc_module,
            )
        )
        rec_runner.close()

        # Display results
        runner_runs = api_get_all_run(rec_runner.id)
        result_info = runner_runs[-1].get("results")
        if result_info:
            show_recipe_results(
                recipes, endpoints, result_info, result_info["metadata"]["duration"]
            )
        else:
            raise RuntimeError("no run result generated")
    except Exception as e:
        print(f"[run_recipe]: {str(e)}")


def update_recipe(args) -> None:
    """
    Update a specific recipe.

    This function updates a specific recipe by calling the api_update_recipe function from the
    moonshot.api module using the recipe name and update values provided in the args.

    Args:
        args: A namespace object from argparse. It should have the following attributes:
            recipe (str): The id of the recipe to update.
            update_values (str): A string representation of a list of tuples. Each tuple contains a key
            and a value to update in the recipe.

    Returns:
        None
    """
    try:
        recipe = args.recipe
        update_values = dict(literal_eval(args.update_values))
        api_update_recipe(recipe, **update_values)
        print("[update_recipe]: Recipe updated.")
    except Exception as e:
        print(f"[update_recipe]: {str(e)}")


def delete_recipe(args) -> None:
    """
    Delete a recipe.

    This function deletes a recipe with the specified identifier. It prompts the user for confirmation before proceeding
    with the deletion. If the user confirms, it calls the api_delete_recipe function from the moonshot.api module to
    delete the recipe. If the deletion is successful, it prints a confirmation message. If an exception occurs, it
    prints an error message.

    Args:
        args: A namespace object from argparse. It should have the following attribute:
            recipe (str): The identifier of the recipe to delete.

    Returns:
        None
    """
    # Confirm with the user before deleting a recipe
    confirmation = console.input(
        "[bold red]Are you sure you want to delete the recipe (y/N)? [/]"
    )
    if confirmation.lower() != "y":
        console.print("[bold yellow]Recipe deletion cancelled.[/]")
        return
    try:
        api_delete_recipe(args.recipe)
        print("[delete_recipe]: Recipe deleted.")
    except Exception as e:
        print(f"[delete_recipe]: {str(e)}")


# ------------------------------------------------------------------------------
# Helper functions: Display on cli
# ------------------------------------------------------------------------------
def display_view_grading_scale_format(title: str, grading_scale: dict) -> str:
    """
    Format the grading scale for display.

    This function takes a title and a grading scale dictionary and formats them into a string suitable for display.
    The grading scale dictionary is expected to have grade levels as keys and tuples representing the range as values.
    If the grading scale is empty, it returns the title with 'nil'.

    Args:
        title (str): The title to display above the grading scale.
        grading_scale (dict): A dictionary with grade levels as keys and range tuples as values.

    Returns:
        str: The formatted grading scale as a string.
    """
    if grading_scale:
        formatted_grades = "\n".join(
            f"{i + 1}. {grade} [{range_[0]} - {range_[1]}]"
            for i, (grade, range_) in enumerate(grading_scale.items())
        )
        return f"[blue]{title}[/blue]:\n{formatted_grades}"
    else:
        return f"[blue]{title}[/blue]: nil"


def display_view_statistics_format(title: str, stats: dict) -> str:
    """
    Format the statistics for display.

    This function takes a title and a statistics dictionary and formats them into a string suitable for display.
    The statistics dictionary is expected to have various statistics as keys and their counts or sub-statistics
    as values.

    If the statistics dictionary is empty, it returns the title with 'nil'.

    Args:
        title (str): The title to display above the statistics.
        stats (dict): A dictionary with various statistics as keys and their counts or sub-statistics as values.

    Returns:
        str: The formatted statistics as a string.
    """
    if stats:
        formatted_stats = []
        for i, (stat, value) in enumerate(stats.items(), start=1):
            if isinstance(value, dict):
                sub_stats = "\n".join(
                    f"    {sub_key}: {sub_value}"
                    for sub_key, sub_value in value.items()
                )
                formatted_stats.append(f"{i}. {stat}:\n{sub_stats}")
            else:
                formatted_stats.append(f"{i}. {stat}: {value}")
        return f"[blue]{title}[/blue]:\n" + "\n".join(formatted_stats)
    else:
        return f"[blue]{title}[/blue]: nil"


def _display_recipes(recipes_list: list) -> None:
    """
    Display the list of recipes in a tabular format.

    This function takes a list of recipe dictionaries and displays each recipe's details in a table.
    The table includes the recipe's ID, name, description, and associated details such as tags, categories,
    datasets, prompt templates, metrics, attack strategies, grading scale, and statistics. If the list is empty,
    it prints a message indicating that no recipes are found.

    Args:
        recipes_list (list): A list of dictionaries, where each dictionary contains the details of a recipe.
    """
    table = Table(
        title="List of Recipes", show_lines=True, expand=True, header_style="bold"
    )
    table.add_column("No.", width=2)
    table.add_column("Recipe", justify="left", width=78)
    table.add_column("Contains", justify="left", width=20, overflow="fold")
    for idx, recipe in enumerate(recipes_list, 1):
        (
            id,
            name,
            description,
            tags,
            categories,
            datasets,
            prompt_templates,
            metrics,
            attack_strategies,
            grading_scale,
            stats,
            *other_args,
        ) = recipe.values()
        idx = recipe.get("idx", idx)
        tags_info = display_view_list_format("Tags", tags)
        categories_info = display_view_list_format("Categories", categories)
        datasets_info = display_view_list_format("Datasets", datasets)
        prompt_templates_info = display_view_list_format(
            "Prompt Templates", prompt_templates
        )
<<<<<<< HEAD
        metrics_info = display_view_list_format("Metrics", metrics)
        attack_strategies_info = display_view_list_format(
            "Attack Strategies", attack_strategies
        )
        grading_scale_info = display_view_grading_scale_format(
            "Grading Scale", grading_scale
        )
        stats_info = display_view_statistics_format("Statistics", stats)

        recipe_info = (
            f"[red]id: {id}[/red]\n\n[blue]{name}[/blue]\n{description}\n\n"
            f"{tags_info}\n\n{categories_info}\n\n{grading_scale_info}\n\n{stats_info}"
        )
        contains_info = f"{datasets_info}\n\n{prompt_templates_info}\n\n{metrics_info}\n\n{attack_strategies_info}"
=======
        table.add_column("No.", width=2)
        table.add_column("Recipe", justify="left", width=78)
        table.add_column("Contains", justify="left", width=20, overflow="fold")
        for recipe_id, recipe in enumerate(recipes_list, 1):
            (
                id,
                name,
                description,
                tags,
                categories,
                datasets,
                prompt_templates,
                metrics,
                grading_scale,
                stats,
            ) = recipe.values()

            tags_info = display_view_list_format("Tags", tags)
            categories_info = display_view_list_format("Categories", categories)
            datasets_info = display_view_list_format("Datasets", datasets)
            prompt_templates_info = display_view_list_format(
                "Prompt Templates", prompt_templates
            )
            metrics_info = display_view_list_format("Metrics", metrics)
            grading_scale_info = display_view_grading_scale_format(
                "Grading Scale", grading_scale
            )
            stats_info = display_view_statistics_format("Statistics", stats)

            recipe_info = (
                f"[red]id: {id}[/red]\n\n[blue]{name}[/blue]\n{description}\n\n"
                f"{tags_info}\n\n{categories_info}\n\n{grading_scale_info}\n\n{stats_info}"
            )
            contains_info = (
                f"{datasets_info}\n\n{prompt_templates_info}\n\n{metrics_info}\n\n"
            )
>>>>>>> 950acf37

        table.add_section()
        table.add_row(str(idx), recipe_info, contains_info)
    console.print(table)


def show_recipe_results(recipes, endpoints, recipe_results, duration):
    """
    Show the results of the recipe benchmarking.

    This function takes the recipes, endpoints, recipe results, results file, and duration as arguments.
    If there are any recipe results, it generates a table to display them using the generate_recipe_table function.
    It also prints the location of the results file and the time taken to run the benchmarking.
    If there are no recipe results, it prints a message indicating that there are no results.

    Args:
        recipes (list): A list of recipes that were benchmarked.
        endpoints (list): A list of endpoints that were used in the benchmarking.
        recipe_results (dict): A dictionary with the results of the recipe benchmarking.
        duration (float): The time taken to run the benchmarking in seconds.

    Returns:
        None
    """
    if recipe_results:
        # Display recipe results
        generate_recipe_table(recipes, endpoints, recipe_results)
    else:
        console.print("[red]There are no results.[/red]")

    # Print run stats
    run_stats = f"""{'='*50}\n[blue]Time taken to run: {duration}s[/blue]\n*Overall rating will be the lowest grade
    that the recipes have in each cookbook\n{'='*50}"""
    console.print(run_stats)


def generate_recipe_table(recipes: list, endpoints: list, results: dict) -> None:
    """
    Generate and display a table of recipe results.

    This function creates a table that lists the results of running recipes against various endpoints.
    Each row in the table corresponds to a recipe, and each column corresponds to an endpoint.
    The results include the grade and average grade value for each recipe-endpoint pair.

    Args:
        recipes (list): A list of recipe IDs that were benchmarked.
        endpoints (list): A list of endpoint IDs against which the recipes were run.
        results (dict): A dictionary containing the results of the benchmarking.

    Returns:
        None: This function does not return anything. It prints the table to the console.
    """
    # Create a table with a title and headers
    table = Table(
        title="Recipes Result", show_lines=True, expand=True, header_style="bold"
    )
    table.add_column("No.", width=2)
    table.add_column("Recipe", justify="left", width=78)
    # Add a column for each endpoint
    for endpoint in endpoints:
        table.add_column(endpoint, justify="center")

    # Iterate over each recipe and populate the table with results
    for index, recipe_id in enumerate(recipes, start=1):
        # Attempt to find the result for the current recipe
        recipe_result = next(
            (
                result
                for result in results["results"]["recipes"]
                if result["id"] == recipe_id
            ),
            None,
        )

        # If the result exists, extract and format the results for each endpoint
        if recipe_result:
            endpoint_results = []
            for endpoint in endpoints:
                # Find the evaluation summary for the endpoint
                evaluation_summary = next(
                    (
                        eval_summary
                        for eval_summary in recipe_result["evaluation_summary"]
                        if eval_summary["model_id"] == endpoint
                    ),
                    None,
                )

                # Format the grade and average grade value, or use "-" if not found
                grade = "-"
                if (
                    evaluation_summary
                    and "grade" in evaluation_summary
                    and "avg_grade_value" in evaluation_summary
                    and evaluation_summary["grade"]
                ):
                    grade = f"{evaluation_summary['grade']} [{evaluation_summary['avg_grade_value']}]"
                endpoint_results.append(grade)

            # Add a row for the recipe with its results
            table.add_row(
                str(index),
                f"Recipe: [blue]{recipe_result['id']}[/blue]",
                *endpoint_results,
                end_section=True,
            )
        else:
            # If no result is found, add a row with placeholders
            table.add_row(
                str(index),
                f"Recipe: [blue]{recipe_id}[/blue]",
                *(["-"] * len(endpoints)),
                end_section=True,
            )

    # Print the table to the console
    console.print(table)


# ------------------------------------------------------------------------------
# Cmd2 Arguments Parsers
# ------------------------------------------------------------------------------
# Add recipe arguments
add_recipe_args = cmd2.Cmd2ArgumentParser(
    description="Add a new recipe. The 'name' argument will be slugified to create a unique identifier.",
    epilog="Example:\n add_recipe 'My new recipe' "
    "'I am recipe description' "
    "\"['category1','category2']\" "
    "\"['bbq-lite-age-ambiguous']\" "
    "\"['bertscore','bleuscore']\" "
    "-p \"['analogical-similarity','mmlu']\" "
    "-t \"['tag1','tag2']\" "
    "-g \"{'A':[80,100],'B':[60,79],'C':[40,59],'D':[20,39],'E':[0,19]}\" ",
)
add_recipe_args.add_argument("name", type=str, help="Name of the new recipe")
add_recipe_args.add_argument(
    "description", type=str, help="Description of the new recipe"
)
add_recipe_args.add_argument(
    "-t",
    "--tags",
    type=str,
    help="List of tags to be included in the new recipe",
    nargs="?",
)
add_recipe_args.add_argument(
    "categories", type=str, help="List of tags to be included in the new recipe"
)
add_recipe_args.add_argument("datasets", type=str, help="The dataset to be used")
add_recipe_args.add_argument(
    "-p",
    "--prompt_templates",
    type=str,
    help="List of prompt templates to be included in the new recipe",
    nargs="?",
)
add_recipe_args.add_argument(
    "metrics", type=str, help="List of metrics to be included in the new recipe"
)
add_recipe_args.add_argument(
    "-g",
    "--grading_scale",
    type=str,
    help="Dict of grading scale for the metric to be included in the new recipe",
    nargs="?",
)

# Update recipe arguments
update_recipe_args = cmd2.Cmd2ArgumentParser(
    description="Update a recipe.",
    epilog="Available keys for updating a recipe: \n"
    "  name: The name of the recipe. \n"
    "  description: The description of the recipe. \n"
    "  tags: A list of tags associated with the recipe. \n"
    "  categories: A list of categories used in the recipe. \n"
    "  datasets: A list of datasets used in the recipe. \n"
    "  prompt_templates: A list of prompt templates for the recipe. \n"
    "  metrics: A list of metrics to evaluate the recipe. \n"
    "  grading_scale: A list of grading scale used in the recipe. \n\n"
    "Example command:\n"
    "  update_recipe my-new-recipe \"[('name', 'My Updated Recipe'), ('tags', ['fairness', 'bbq'])]\" ",
)
update_recipe_args.add_argument("recipe", type=str, help="Id of the recipe")
update_recipe_args.add_argument(
    "update_values", type=str, help="Update recipe key/value"
)

# View recipe arguments
view_recipe_args = cmd2.Cmd2ArgumentParser(
    description="View a recipe.",
    epilog="Example:\n view_recipe my-new-recipe",
)
view_recipe_args.add_argument("recipe", type=str, help="Id of the recipe")

# Delete recipe arguments
delete_recipe_args = cmd2.Cmd2ArgumentParser(
    description="Delete a recipe.",
    epilog="Example:\n delete_recipe my-new-recipe",
)
delete_recipe_args.add_argument("recipe", type=str, help="Id of the recipe")

# Run recipe arguments
run_recipe_args = cmd2.Cmd2ArgumentParser(
    description="Run a recipe.",
    epilog="Example:\n run_recipe "
    '"my new recipe runner" '
    "\"['bbq','mmlu']\" "
    "\"['openai-gpt35-turbo']\" "
    '-n 1 -r 1 -s "You are an intelligent AI" ',
)
run_recipe_args.add_argument("name", type=str, help="Name of recipe runner")
run_recipe_args.add_argument("recipes", type=str, help="List of recipes to run")
run_recipe_args.add_argument("endpoints", type=str, help="List of endpoints to run")
run_recipe_args.add_argument(
    "-n", "--num_of_prompts", type=int, default=0, help="Number of prompts to run"
)
run_recipe_args.add_argument(
    "-r", "--random_seed", type=int, default=0, help="Random seed number"
)
run_recipe_args.add_argument(
    "-s", "--system_prompt", type=str, default="", help="System Prompt to use"
)
run_recipe_args.add_argument(
    "-l",
    "--runner_proc_module",
    type=str,
    default="benchmarking",
    help="Runner processing module to use",
)
run_recipe_args.add_argument(
    "-o",
    "--result_proc_module",
    type=str,
    default="benchmarking-result",
    help="Result processing module to use",
)

# List recipe arguments
list_recipes_args = cmd2.Cmd2ArgumentParser(
    description="List all recipes.",
    epilog='Example:\n list_recipes -f "mmlu"',
)

list_recipes_args.add_argument(
    "-f",
    "--find",
    type=str,
    help="Optional field to find recipe(s) with keyword",
    nargs="?",
)

list_recipes_args.add_argument(
    "-p",
    "--pagination",
    type=str,
    help="Optional tuple to paginate recipes(s). E.g. (2,10) returns 2nd page with 10 items in each page.",
    nargs="?",
)<|MERGE_RESOLUTION|>--- conflicted
+++ resolved
@@ -348,7 +348,6 @@
         prompt_templates_info = display_view_list_format(
             "Prompt Templates", prompt_templates
         )
-<<<<<<< HEAD
         metrics_info = display_view_list_format("Metrics", metrics)
         attack_strategies_info = display_view_list_format(
             "Attack Strategies", attack_strategies
@@ -363,44 +362,6 @@
             f"{tags_info}\n\n{categories_info}\n\n{grading_scale_info}\n\n{stats_info}"
         )
         contains_info = f"{datasets_info}\n\n{prompt_templates_info}\n\n{metrics_info}\n\n{attack_strategies_info}"
-=======
-        table.add_column("No.", width=2)
-        table.add_column("Recipe", justify="left", width=78)
-        table.add_column("Contains", justify="left", width=20, overflow="fold")
-        for recipe_id, recipe in enumerate(recipes_list, 1):
-            (
-                id,
-                name,
-                description,
-                tags,
-                categories,
-                datasets,
-                prompt_templates,
-                metrics,
-                grading_scale,
-                stats,
-            ) = recipe.values()
-
-            tags_info = display_view_list_format("Tags", tags)
-            categories_info = display_view_list_format("Categories", categories)
-            datasets_info = display_view_list_format("Datasets", datasets)
-            prompt_templates_info = display_view_list_format(
-                "Prompt Templates", prompt_templates
-            )
-            metrics_info = display_view_list_format("Metrics", metrics)
-            grading_scale_info = display_view_grading_scale_format(
-                "Grading Scale", grading_scale
-            )
-            stats_info = display_view_statistics_format("Statistics", stats)
-
-            recipe_info = (
-                f"[red]id: {id}[/red]\n\n[blue]{name}[/blue]\n{description}\n\n"
-                f"{tags_info}\n\n{categories_info}\n\n{grading_scale_info}\n\n{stats_info}"
-            )
-            contains_info = (
-                f"{datasets_info}\n\n{prompt_templates_info}\n\n{metrics_info}\n\n"
-            )
->>>>>>> 950acf37
 
         table.add_section()
         table.add_row(str(idx), recipe_info, contains_info)
