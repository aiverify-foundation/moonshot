--- conflicted
+++ resolved
@@ -857,7 +857,6 @@
 )
 
 
-<<<<<<< HEAD
 # List sessions arguments
 list_sessions_args = cmd2.Cmd2ArgumentParser(
     description="List all sessions.",
@@ -870,7 +869,9 @@
     type=str,
     help="Optional field to find session(s) with keyword",
     nargs="?",
-=======
+)
+
+
 # Add bookmark arguments
 add_bookmark_args = cmd2.Cmd2ArgumentParser(
     description="Bookmark a prompt",
@@ -942,5 +943,4 @@
     "bookmark_list_name",
     type=str,
     help="Name of the exported bookmarks JSON file you want to save as (without the .json extension)",
->>>>>>> fafaeecf
 )