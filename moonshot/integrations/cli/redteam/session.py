import asyncio
from ast import literal_eval

import cmd2
from rich.columns import Columns
from rich.console import Console
from rich.panel import Panel
from rich.table import Table

from moonshot.api import (
    api_create_runner,
    api_create_session,
    api_delete_bookmark,
    api_delete_session,
    api_export_bookmarks,
    api_get_all_bookmarks,
    api_get_all_chats_from_session,
    api_get_all_session_metadata,
    api_get_bookmark,
    api_insert_bookmark,
    api_load_runner,
    api_load_session,
)
from moonshot.integrations.cli.active_session_cfg import active_session
from moonshot.src.redteaming.session.session import Session

console = Console()


def new_session(args) -> None:
    global active_session

    runner_id = args.runner_id
    context_strategy = args.context_strategy if args.context_strategy else ""
    prompt_template = args.prompt_template if args.prompt_template else ""
    endpoints = literal_eval(args.endpoints) if args.endpoints else []

    # create new runner and session
    if endpoints:
        runner = api_create_runner(runner_id, endpoints)
    # load existing runner
    else:
        runner = api_load_runner(runner_id)

    runner_args = {}
    runner_args["context_strategy"] = context_strategy
    runner_args["prompt_template"] = prompt_template

    # create new session in runner
    if runner.database_instance:
        api_create_session(
            runner.id, runner.database_instance, runner.endpoints, runner_args
        )
        session_metadata = api_load_session(runner_id)
        if session_metadata:
            active_session.update(session_metadata)
            if active_session["context_strategy"]:
                active_session[
                    "cs_num_of_prev_prompts"
                ] = Session.DEFAULT_CONTEXT_STRATEGY_PROMPT
            print(f"Using session: {active_session['session_id']}")
            update_chat_display()
        else:
            raise RuntimeError("Unable to use session")


def use_session(args) -> None:
    """
    Resumes a session by specifying its runner ID and updates the active session.

    Args:
        args (Namespace): The arguments passed to the function.
    """
    global active_session
    runner_id = args.runner_id

    # Load session metadata
    try:
        session_metadata = api_load_session(runner_id)
        if not session_metadata:
            print(
                "[Session] Cannot find a session with the existing Runner ID. Please try again."
            )
            return

        # Set the current session
        active_session.update(session_metadata)
        if active_session["context_strategy"]:
            active_session[
                "cs_num_of_prev_prompts"
            ] = Session.DEFAULT_CONTEXT_STRATEGY_PROMPT
        print(f"Using session: {active_session['session_id']}. ")
        update_chat_display()
    except Exception as e:
        print(f"[use_session]: {str(e)}")


def show_chats() -> None:
    """
    Shows the chat table in a session so that users don't have to restart a session to view the chat table
    """
    global active_session

    if not active_session:
        print("There is no active session. Activate a session to show a chat table.")
        return

    update_chat_display()


def end_session() -> None:
    """
    Ends the current session by clearing active_session variable.
    """
    global active_session
    active_session.clear()


def list_sessions() -> None:
    """
    Retrieves and displays the list of sessions.

    This function retrieves the metadata in dict for all sessions and displays them in a tabular format.
    If no sessions are found, a message is printed to the console.
    """
    session_metadata_list = api_get_all_session_metadata()
    if session_metadata_list:
        table = Table(
            title="Session List", show_lines=True, expand=True, header_style="bold"
        )
        table.add_column("No.", justify="left", width=2)
        table.add_column("Session ID", justify="left", width=20)
        table.add_column("Contains", justify="left", width=78)

        for session_index, session_data in enumerate(session_metadata_list, 1):
            session_id = session_data.get("session_id", "")
            endpoints = ", ".join(session_data.get("endpoints", []))
            created_datetime = session_data.get("created_datetime", "")

            session_info = f"[red]id: {session_id}[/red]\n\nCreated: {created_datetime}"
            contains_info = f"[blue]Endpoints:[/blue] {endpoints}\n\n"
            table.add_row(str(session_index), session_info, contains_info)
        console.print(table)
    else:
        console.print("[red]There are no sessions found.[/red]", style="bold")


def update_chat_display() -> None:
    """
    Updates the chat display for the active session.

    This function retrieves the chat details for the active session and prepares a table display for the chat history.
    The table includes columns for the chat ID, prepared prompts, and the prompt/response pairs.
    If there is no active session, a message is printed to the console.
    """
    global active_session

    if active_session:
        list_of_endpoint_chats = api_get_all_chats_from_session(
            active_session["session_id"]
        )

        # Prepare for table display
        table = Table(expand=True, show_lines=True, header_style="bold")
        table_list = []
        active_session["list_of_endpoint_chats"] = list_of_endpoint_chats

        for endpoint, endpoint_chats in list_of_endpoint_chats.items():
            table.add_column(endpoint, justify="center")
            new_table = Table(expand=True)
            new_table.add_column("ID", justify="left", ratio=1, min_width=5)
            new_table.add_column(
                "Prepared Prompts", justify="left", style="cyan", ratio=7
            )
            new_table.add_column("Prompt/Response", justify="left", ratio=7)

            for chat_with_details in endpoint_chats:
                new_table.add_row(
                    str(chat_with_details["chat_record_id"]),
                    chat_with_details["prepared_prompt"],
                    (
                        f"[magenta]{chat_with_details['prompt']}[/magenta] \n"
                        f"|---> [green]{chat_with_details['predicted_result']}[/green]"
                    ),
                )
                new_table.add_section()
            table_list.append(new_table)
            table.add_row(*table_list)

        # Display table
        panel = Panel.fit(
            Columns([table], expand=True),
            title=active_session["session_id"],
            border_style="red",
            title_align="left",
        )
        console.print(panel)

    else:
        console.print("[red]There are no active session.[/red]")


def bookmark_prompt(args) -> None:
    """
    Bookmarks a specific prompt in the active session.

    This function retrieves a specific chat record from the active session based on the provided endpoint and prompt ID.
    If the chat record is found, it inserts a bookmark with the specified name and the details of the chat record.
    If the chat record is not found, it prints an error message.

    Args:
        args (Namespace): The arguments passed to the function, containing:
            - endpoint (str): The endpoint to which the prompt was sent.
            - prompt_id (int): The ID of the prompt (the leftmost column).
            - bookmark_name (str): The name of the bookmark to be created.

    If there is no active session, a message is printed to the console and the function returns.
    """
    global active_session

    if active_session:
        try:
            endpoint = args.endpoint
            prompt_id = args.prompt_id
            bookmark_name = args.bookmark_name

            list_of_target_endpoint_chat = active_session.get(
                "list_of_endpoint_chats", None
            )
            target_endpoint_chats = list_of_target_endpoint_chat.get(endpoint, None)
            target_endpoint_chat_record = {}
            if not target_endpoint_chats:
                print(
                    "Incorrect endpoint. Please select a valid endpoint in this session."
                )
                return
            for endpoint_chat in target_endpoint_chats:
                if endpoint_chat["chat_record_id"] == prompt_id:
                    # found the prompt to bookmark
                    target_endpoint_chat_record = endpoint_chat
                    break

            if target_endpoint_chat_record:
                bookmark_message = api_insert_bookmark(
                    bookmark_name,
                    target_endpoint_chat_record["prompt"],
                    target_endpoint_chat_record["prepared_prompt"],
                    target_endpoint_chat_record["predicted_result"],
                    target_endpoint_chat_record["context_strategy"],
                    target_endpoint_chat_record["prompt_template"],
                    target_endpoint_chat_record["attack_module"],
                    target_endpoint_chat_record["metric"],
                )
                print("[bookmark_prompt]:", bookmark_message["message"])
            else:
                print(
                    f"Unable to find prompt ID in the of prompts for endpoint {endpoint}. Please select a valid ID."
                )
        except Exception as e:
            print(f"[bookmark_prompt]: ({str(e)})")
    else:
        print("There is no active session. Activate a session to bookmark a prompt.")
        return


def use_bookmark(args) -> None:
    """
    Updates the current session with the details from a specified bookmark.

    This function retrieves the details of a bookmark by its ID and updates the active session's context strategy
    and prompt template with the bookmark's details. If the bookmark includes an attack module, it crafts a CLI
    command for the user to copy and paste. Otherwise, it provides the bookmarked prompt for manual red teaming.

    Args:
        args (Namespace): The arguments passed to the function, containing:
            - bookmark_name (str): The ID of the bookmark to use.

    If there is no active session, a message is printed to the console and the function returns.
    """
    global active_session
    if active_session:
        try:
            bookmark_name = args.bookmark_name
            bookmark_details = api_get_bookmark(bookmark_name)
            if bookmark_details:
                bookmarked_prompt = bookmark_details["prepared_prompt"]

                # automated redteaming: craft CLI command for user to copy and paste
                if bookmark_details["attack_module"]:
                    attack_module = bookmark_details["attack_module"]
                    run_attack_module_cmd = (
                        f'run_attack_module {attack_module} "{bookmarked_prompt}"'
                    )
                    console.print(
                        f"[bold yellow]Copy this command and paste it below:[/] {run_attack_module_cmd}"
                    )

                # manual redteaming: return prompt for user to copy and paste
                else:
                    console.print(
                        f"[bold yellow]Copy this prompt and paste it below: [/]{bookmarked_prompt}"
                    )
                return
        except Exception as e:
            print(f"[use_bookmark]: {str(e)}")
    else:
        print("There is no active session. Activate a session to use a bookmark.")
        return


def delete_bookmark(args) -> None:
    """
    Delete a bookmark.

    This function deletes a cookbook with the specified identifier. It prompts the user for confirmation before
    proceeding with the deletion. If the user confirms, it calls the api_delete_bookmark function from the moonshot.api
    module to delete the bookmark. If the deletion is successful, it prints a confirmation message.

    If an exception occurs, it prints an error message.

    Args:
        args: A namespace object from argparse. It should have the following attribute:
            bookmark_name (str): The identifier of the bookmark to delete.

    Returns:
        None
    """
    # Confirm with the user before deleting a bookmark
    confirmation = console.input(
        "[bold red]Are you sure you want to delete the bookmark (y/N)? [/]"
    )
    if confirmation.lower() != "y":
        console.print("[bold yellow]Bookmark deletion cancelled.[/]")
        return
    try:
        bookmark_message = api_delete_bookmark(args.bookmark_name)
        print("[delete_bookmark]:", bookmark_message["message"])
    except Exception as e:
        print(f"[delete_bookmark]: {str(e)}")


def list_bookmarks() -> None:
    """
    List all available bookmarks.

    This function retrieves all available bookmarks by calling the api_get_all_bookmarks function from the
    moonshot.api module.
    It then displays the retrieved bookmarks using the display_bookmarks function.

    Returns:
        None
    """
    try:
        bookmarks_list = api_get_all_bookmarks()
        display_bookmarks(bookmarks_list)
    except Exception as e:
        print(f"[list_bookmarks]: {str(e)}")


def display_bookmarks(bookmarks_list) -> None:
    """
    Display the list of bookmarks in a tabular format.

    This function takes a list of bookmarks dictionaries and displays each bookmark's details in a table.
    The table includes an autogenerated index, name, prepared prompt, response and bookmark time.
    If the list is empty, it prints a message indicating that no bookmarks are found.

    Args:
        bookmarks_list (list): A list of dictionaries, where each dictionary contains the details of a bookmark.
    """
    if bookmarks_list:
        table = Table(
            title="Bookmark List", show_lines=True, expand=True, header_style="bold"
        )
        table.add_column("ID.", justify="left", width=5)
        table.add_column("Name", justify="left", width=20)
        table.add_column("Prepared Prompt", justify="left", width=50)
        table.add_column("Predicted Response", justify="left", width=50)
        table.add_column("Bookmark Time", justify="left", width=20)
        for idx, bookmark in enumerate(bookmarks_list, 1):
            (
                index,
                name,
                prompt,
                prepared_prompt,
                response,
                context_strategy,
                prompt_template,
                attack_module,
                metric,
                bookmark_time,
            ) = bookmark.values()
            table.add_section()
            table.add_row(
                str(idx),
                name,
                prepared_prompt,
                response,
                bookmark_time,
            )
        console.print(table)
    else:
        console.print("[red]There are no bookmarks found.[/red]")


def view_bookmark(args) -> None:
    """
    Displays the details of a specific bookmark by its ID.

    Args:
        args (Namespace): The arguments passed to the function, containing the bookmark ID.
    """

    try:
        bookmark_info = api_get_bookmark(args.bookmark_name)
        display_bookmark(bookmark_info)
    except Exception as e:
        print(f"[view_bookmark]: {str(e)}")


def display_bookmark(bookmark_info: dict) -> None:
    """
    Display the filtered bookmark in a tabular format.

    This function takes a list of bookmarks dictionaries and displays the target bookmark's details in a table.
    The table includes the bookmark name, prompt, prepared prompt, response, context strategy, prompt template,
    attack module, metric and bookmark time. If the list is empty, it prints a message indicating that no bookmarks
    are found.

    Args:
        bookmark_info (dict): A dictionary which contains the details of a bookmark.
    """
    if bookmark_info:
        table = Table(
            title="Bookmark List", show_lines=True, expand=True, header_style="bold"
        )
        table.add_column("Name", justify="left", width=10)
        table.add_column("Prompt", justify="left", width=30)
        table.add_column("Prepared Prompt", justify="left", width=30)
        table.add_column("Predicted Response", justify="left", width=30)
        table.add_column("Context Strategy", justify="left", width=5)
        table.add_column("Prompt Template", justify="left", width=5)
        table.add_column("Attack Module", justify="left", width=5)
        table.add_column("Metric", justify="left", width=5)
        table.add_column("Bookmark Time", justify="left", width=5)
        (
            index,
            name,
            prompt,
            prepared_prompt,
            response,
            context_strategy,
            prompt_template,
            attack_module,
            metric,
            bookmark_time,
        ) = bookmark_info.values()
        table.add_section()
        table.add_row(
            name,
            prompt,
            prepared_prompt,
            response,
            context_strategy,
            prompt_template,
            attack_module,
            metric,
            bookmark_time,
        )
        console.print(table)
    else:
        console.print("[red]There are no bookmarks found.[/red]")


def export_bookmarks(args) -> None:
    """
    Exports all bookmarks to a JSON file.

    Args:
        args (Namespace): The arguments passed to the function, containing the name of the export file.
    """
    try:
        file_path = api_export_bookmarks(export_file_name=args.bookmark_list_name)
        print(f"Bookmarks exported successfully. Written to: {file_path}")
    except Exception as e:
        print(f"[export_bookmarks]: {str(e)}")


def manual_red_teaming(user_prompt: str) -> None:
    """
    Initiates manual red teaming with the provided user prompt.

    Args:
        user_prompt (str): The user prompt to be used for manual red teaming.

    If there is no active session, a message is printed to the console and the function returns.

    The function then prepares the manual red teaming arguments and runs the red teaming process using the provided
    user prompt, context strategy, and prompt template. After running the red teaming process, the session is reloaded.
    """
    if not active_session:
        print("There is no active session. Activate a session to start red teaming.")
        return

    prompt_template = (
        [active_session["prompt_template"]] if active_session["prompt_template"] else []
    )
    context_strategy = (
        active_session["context_strategy"] if active_session["context_strategy"] else []
    )
    num_of_prev_prompts = (
        active_session["cs_num_of_prev_prompts"]
        if active_session["context_strategy"]
        else Session.DEFAULT_CONTEXT_STRATEGY_PROMPT
    )

    if context_strategy:
        context_strategy_info = [
            {
                "context_strategy_id": context_strategy,
                "num_of_prev_prompts": num_of_prev_prompts,
            }
        ]
    else:
        context_strategy_info = []

    mrt_arguments = {
        "manual_rt_args": {
            "prompt": user_prompt,
            "context_strategy_info": context_strategy_info,
            "prompt_template_ids": prompt_template,
        }
    }

    # load runner, perform red teaming and close the runner
    try:
        runner = api_load_runner(active_session["session_id"])
        loop = asyncio.get_event_loop()
        loop.run_until_complete(runner.run_red_teaming(mrt_arguments))
        runner.close()
        _reload_session(active_session["session_id"])
    except Exception as e:
        print(f"[manual_red_teaming]: str({e})")


def run_attack_module(args):
    """
    Initiates automated red teaming with the provided arguments.

    Args:
        args: The arguments for automated red teaming.

    If there is no active session, a message is printed to the console and the function returns.

    The function prepares the runner arguments for automated red teaming using the provided arguments such as
    attack module ID, prompt, system prompt, context strategy, prompt template, and metric. It then loads the runner,
    performs red teaming, closes the runner, and reloads the session metadata.
    """
    if not active_session:
        print("There is no active session. Activate a session to start red teaming.")
        return
    try:
        attack_module_id = args.attack_module_id
        prompt = args.prompt
        system_prompt = args.system_prompt if args.system_prompt else ""
<<<<<<< HEAD
        # context strategy and prompt template should come from the session instead of the command

        prompt_template = (
            [args.prompt_template]
            if args.prompt_template
            else [active_session["prompt_template"]]
            if active_session["prompt_template"]
            else []
        )
        context_strategy = (
            args.context_strategy
            if args.context_strategy
            else active_session["context_strategy"]
            if active_session["context_strategy"]
            else []
        )

        num_of_prev_prompts = (
            [args.cs_num_of_prev_prompts]
            if args.context_strategy
            else [active_session["cs_num_of_prev_prompts"]]
            if active_session["context_strategy"]
            else Session.DEFAULT_CONTEXT_STRATEGY_PROMPT
        )

=======
        context_strategy = args.context_strategy or []
        prompt_template = [args.prompt_template] if args.prompt_template else []
        metric = [args.metric] if args.metric else []
        optional_arguments = (
            literal_eval(args.optional_args) if args.optional_args else {}
        )
>>>>>>> b76a7b26
        num_of_prev_prompts = (
            active_session["cs_num_of_prev_prompts"]
            if active_session["context_strategy"]
            else Session.DEFAULT_CONTEXT_STRATEGY_PROMPT
        )

        metric = [args.metric] if args.metric else []
        if context_strategy:
            context_strategy_info = [
                {
                    "context_strategy_id": context_strategy,
                    "num_of_prev_prompts": num_of_prev_prompts,
                }
            ]
        else:
            context_strategy_info = []

        # form runner arguments
        attack_strategy = [
            {
                "attack_module_id": attack_module_id,
                "prompt": prompt,
                "system_prompt": system_prompt,
                "context_strategy_info": context_strategy_info,
                "prompt_template_ids": prompt_template,
                "metric_ids": metric,
                "optional_params": optional_arguments,
            }
        ]

        runner_args = {}
        runner_args["attack_strategies"] = attack_strategy

        # load runner, perform red teaming and close the runner

        runner = api_load_runner(active_session["session_id"])
        loop = asyncio.get_event_loop()
        loop.run_until_complete(runner.run_red_teaming(runner_args))
        runner.close()
        _reload_session(active_session["session_id"])
        update_chat_display()
    except Exception as e:
        print(f"[run_attack_module]: str({e})")


def _reload_session(runner_id: str) -> None:
    """
    Reloads the session metadata for the given runner ID and updates the active session.

    Args:
        runner_id (str): The ID of the runner for which the session metadata needs to be reloaded.
    """
    global active_session
    try:
        session_metadata = api_load_session(runner_id)
        if not session_metadata:
            print(
                "[Session] Cannot find a session with the existing Runner ID. Please try again."
            )
            return
        active_session.update(session_metadata)
    except Exception as e:
        print(f"[reload_session]: str({e})")


def delete_session(args) -> None:
    """
    Deletes a session after confirming with the user.

    Args:
        args (object): The arguments object. It should have a 'session' attribute
                       which is the ID of the session to delete.
    """
    # Confirm with the user before deleting a session
    confirmation = console.input(
        "[bold red]Are you sure you want to delete the session (y/N)? [/]"
    )
    if confirmation.lower() != "y":
        console.print("[bold yellow]Session deletion cancelled.[/]")
        return
    try:
        api_delete_session(args.session)
        print("[delete_session]: Session deleted.")
    except Exception as e:
        print(f"[delete_session]: {str(e)}")


# use session arguments
use_session_args = cmd2.Cmd2ArgumentParser(
    description="Use an existing red teaming session by specifying the runner ID.",
    epilog="Example:\n use_session 'my-runner'",
)
use_session_args.add_argument(
    "runner_id",
    type=str,
    help="The ID of the runner which contains the session you want to use.",
)

# new session arguments
new_session_args = cmd2.Cmd2ArgumentParser(
    description="Creates a new red teaming session.",
    epilog=(
        "Example(create new runner): new_session my-runner -e \"['openai-gpt4']\" -c add_previous_prompt -p mmlu\n"
        "Example(load existing runner): new_session my-runner -c add_previous_prompt -p mmlu"
    ),
)

new_session_args.add_argument(
    "runner_id",
    type=str,
    help="ID of the runner. Creates a new runner if runner does not exist.",
)

new_session_args.add_argument(
    "-e",
    "--endpoints",
    type=str,
    help="List of endpoint(s) for the runner that is only compulsory for creating a new runner.",
    nargs="?",
)

new_session_args.add_argument(
    "-c",
    "--context_strategy",
    type=str,
    help=(
        "Name of the context_strategy to be used - indicate context strategy here if you wish to use with "
        "the selected attack."
    ),
    nargs="?",
)
new_session_args.add_argument(
    "-p",
    "--prompt_template",
    type=str,
    help=(
        "Name of the prompt template to be used - indicate prompt template here if you wish to use with "
        "the selected attack."
    ),
    nargs="?",
)

# automated red teaming arguments
automated_rt_session_args = cmd2.Cmd2ArgumentParser(
    description="Runs automated red teaming in the current session.",
    epilog=(
<<<<<<< HEAD
        'Example:\n run_attack_module sample_attack_module "this is my prompt" -s "test system prompt" -m bleuscore'
=======
        'Example:\n run_attack_module sample_attack_module "this is my prompt" -s "test system prompt" '
        '-c "add_previous_prompt" -p "mmlu" -m "bleuscore" '
        "-o \"{'max_number_of_iteration': 1, 'my_optional_param': 'hello world'}\""
>>>>>>> b76a7b26
    ),
)

automated_rt_session_args.add_argument(
    "attack_module_id", type=str, help="ID of the attack module."
)

automated_rt_session_args.add_argument(
    "prompt", type=str, help="Prompt to be used for the attack."
)

automated_rt_session_args.add_argument(
    "-s",
    "--system_prompt",
    type=str,
    help="System Prompt to be used for the attack. If not specified, the default system prompt will be used.",
    nargs="?",
)

automated_rt_session_args.add_argument(
    "-c",
    "--context_strategy",
    type=str,
    help=(
        "Name of the context strategy module to be used. If this is set, it will overwrite the context strategy"
        " set in the session while running this attack module."
    ),
    nargs="?",
)

automated_rt_session_args.add_argument(
    "-n",
    "--cs_num_of_prev_prompts",
    type=str,
    help=(
        "The number of previous prompts to use with the context strategy. If this is set, it will overwrite the"
        " number of previous promtps set in the session while running this attack module."
    ),
    nargs="?",
)

automated_rt_session_args.add_argument(
    "-p",
    "--prompt_template",
    type=str,
    help="Name of the prompt template to be used. If this is set, it will overwrite the prompt template set in"
    " the session while running this attack module.",
    nargs="?",
)

automated_rt_session_args.add_argument(
    "-m", "--metric", type=str, help="Name of the metric module to be used.", nargs="?"
)

automated_rt_session_args.add_argument(
    "-o",
    "--optional_args",
    type=str,
    help="Optional parameters to input into the red teaming module.",
    nargs="?",
)

# Delete session arguments
delete_session_args = cmd2.Cmd2ArgumentParser(
    description="Delete a session",
    epilog="Example:\n delete_session my-test-runner",
)

delete_session_args.add_argument(
    "session", type=str, help="The runner ID of the session to delete"
)


# Add bookmark prompt arguments
add_bookmark_prompt_args = cmd2.Cmd2ArgumentParser(
    description="Bookmark a prompt",
    epilog="Example:\n bookmark_prompt openai-connector 2 my-bookmarked-prompt",
)

add_bookmark_prompt_args.add_argument(
    "endpoint",
    type=str,
    help="Endpoint which the prompt was sent to.",
)

add_bookmark_prompt_args.add_argument(
    "prompt_id",
    type=int,
    help="ID of the prompt (the leftmost column)",
)

add_bookmark_prompt_args.add_argument(
    "bookmark_name",
    type=str,
    help="Name of the bookmark",
)

# Use bookmark prompt arguments
use_bookmark_args = cmd2.Cmd2ArgumentParser(
    description="Sets a session configuration with a bookmark",
    epilog="Example:\n use_bookmark my_bookmark",
)

use_bookmark_args.add_argument(
    "bookmark_name",
    type=str,
    help="Name of the bookmark",
)


# Delete bookmark prompt arguments
delete_bookmark_prompt_args = cmd2.Cmd2ArgumentParser(
    description="Delete a bookmark",
    epilog="Example:\n delete_bookmark my_bookmarked_prompt",
)

delete_bookmark_prompt_args.add_argument(
    "bookmark_name",
    type=str,
    help="Name of the bookmark",
)

# View bookmark prompt arguments
view_bookmark_prompt_args = cmd2.Cmd2ArgumentParser(
    description="View a bookmark",
    epilog="Example:\n view_bookmark my_bookmarked_prompt",
)

view_bookmark_prompt_args.add_argument(
    "bookmark_name",
    type=str,
    help="Name of the bookmark you want to view",
)

# Export bookmarks arguments
export_bookmarks_args = cmd2.Cmd2ArgumentParser(
    description="Exports bookmarks as a JSON file",
    epilog='Example:\n export_bookmarks "my list of exported bookmarks"',
)

export_bookmarks_args.add_argument(
    "bookmark_list_name",
    type=str,
    help="Name of the exported bookmarks JSON file you want to save as (without the .json extension)",
)<|MERGE_RESOLUTION|>--- conflicted
+++ resolved
@@ -563,7 +563,6 @@
         attack_module_id = args.attack_module_id
         prompt = args.prompt
         system_prompt = args.system_prompt if args.system_prompt else ""
-<<<<<<< HEAD
         # context strategy and prompt template should come from the session instead of the command
 
         prompt_template = (
@@ -589,18 +588,8 @@
             else Session.DEFAULT_CONTEXT_STRATEGY_PROMPT
         )
 
-=======
-        context_strategy = args.context_strategy or []
-        prompt_template = [args.prompt_template] if args.prompt_template else []
-        metric = [args.metric] if args.metric else []
         optional_arguments = (
             literal_eval(args.optional_args) if args.optional_args else {}
-        )
->>>>>>> b76a7b26
-        num_of_prev_prompts = (
-            active_session["cs_num_of_prev_prompts"]
-            if active_session["context_strategy"]
-            else Session.DEFAULT_CONTEXT_STRATEGY_PROMPT
         )
 
         metric = [args.metric] if args.metric else []
@@ -743,13 +732,7 @@
 automated_rt_session_args = cmd2.Cmd2ArgumentParser(
     description="Runs automated red teaming in the current session.",
     epilog=(
-<<<<<<< HEAD
         'Example:\n run_attack_module sample_attack_module "this is my prompt" -s "test system prompt" -m bleuscore'
-=======
-        'Example:\n run_attack_module sample_attack_module "this is my prompt" -s "test system prompt" '
-        '-c "add_previous_prompt" -p "mmlu" -m "bleuscore" '
-        "-o \"{'max_number_of_iteration': 1, 'my_optional_param': 'hello world'}\""
->>>>>>> b76a7b26
     ),
 )
 
