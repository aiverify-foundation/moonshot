--- conflicted
+++ resolved
@@ -26,7 +26,6 @@
     "py-readability-metrics==1.4.5",
     "rouge==1.0.1",
     "rouge-score==0.1.2",
-<<<<<<< HEAD
     "aiohttp==3.9.1",
     "aiometer==0.4.0",
     "python-dotenv==1.0.0",
@@ -47,65 +46,16 @@
 cli = [
     "cmd2==2.4.3",
     "rich==13.7.0",
-=======
-    "aiometer==0.5.0",
-    "aiohttp==3.9.3",
-    "python-dotenv==1.0.1",
-    "anthropic==0.16.0",
-    "cmd2==2.4.3",
-    "rich==13.7.0",
-    "spacy==3.7.4",
-    "sentence-transformers==2.3.1",
-    "en-core-web-trf@https://github.com/explosion/spacy-models/releases/download/en_core_web_trf-3.7.3/en_core_web_trf-3.7.3-py3-none-any.whl"
->>>>>>> 8a5a9c2b
 ]
 all = [
     "moonshot[web-api]",
     "moonshot[cli]",
 ]
 
-<<<<<<< HEAD
 [project.urls]
 Repository = "https://github.com/moonshot-admin/moonshot"
 Documentation = "https://moonshot-admin.github.io/moonshot/"
 Issues = "https://github.com/moonshot-admin/moonshot/issues"
-=======
-[tool.poetry]
-name = "moonshot"
-version = "0.1.0"
-description = "Moonshot is a powerful utility designed to evaluate and measure your LLMs."
-authors = ["The Moonshot Team <our.moonshot.team@gmail.com>"]
-readme = "README.md"
-
-[tool.poetry.dependencies]
-python = "^3.11"
-openai = "0.28.1"
-python-slugify = "8.0.4"
-bert-score = "0.3.13"
-nltk = "3.8.1"
-py-readability-metrics = "1.4.5"
-rouge = "1.0.1"
-rouge-score = "0.1.2"
-aiometer = "0.5.0"
-aiohttp = "3.9.3"
-python-dotenv = "1.0.1"
-anthropic = "0.16.0"
-cmd2 = "2.4.3"
-rich = "13.7.0"
-spacy = "3.7.4"
-sentence-transformers = "2.3.1"
-en-core-web-trf = {url = "https://github.com/explosion/spacy-models/releases/download/en_core_web_trf-3.7.3/en_core_web_trf-3.7.3-py3-none-any.whl"}
-
-
-[tool.poetry.group.dev.dependencies]
-black = "^23.10.1"
-isort = "^5.12.0"
-pre-commit = "^3.5.0"
-pytest = "^7.4.3"
-coverage = "^7.3.2"
-pytest-mock = "^3.12.0"
-flake8 = "^6.1.0"
->>>>>>> 8a5a9c2b
 
 [tool.hatch.metadata]
 allow-direct-references = true