[build-system]
requires = ["hatchling","hatch-build-scripts"]
build-backend = "hatchling.build"

[project]
name = "moonshot"
version = "0.1.0"
authors = [
    { name="The Moonshot Team", email="our.moonshot.team@gmail.com" }
]
description = "A simple and modular tool to evaluate and red-team any LLM application."
readme = "README.md"
license = { text = "Apache-2.0" }
requires-python = ">=3.11"
classifiers = [
    "Development Status :: 3 - Alpha",
    "Programming Language :: Python :: 3",
    "Programming Language :: Python :: 3.11",
    "License :: OSI Approved :: Apache Software License"
]
dependencies = [
    "openai==0.28.1",
    "python-slugify==8.0.4",
    "bert-score==0.3.13",
    "nltk==3.8.1",
    "py-readability-metrics==1.4.5",
    "rouge==1.0.1",
    "rouge-score==0.1.2",
<<<<<<< HEAD
    "aiometer==0.5.0",
    "aiohttp==3.9.3",
    "python-dotenv==1.0.1",
    "anthropic==0.20.0",
    "spacy==3.7.4",
    "sentence-transformers==2.5.1",
    "ijson==3.2.3",
    "jinja2==3.1.3"
]

[project.optional-dependencies]
web-api = [
    "typing-extensions==4.10.0",
    "fastapi==0.110.0",
    "uvicorn==0.28.0",
    "dependency-injector==4.41.0",
]
cli = [
    "cmd2==2.4.3",
    "rich==13.7.1",
=======
    "aiohttp==3.9.1",
    "aiometer==0.4.0",
    "python-dotenv==1.0.0",
    "anthropic==0.7.8",
    "jinja2==3.1.3",
    "spacy==3.7.2",
    "numpy==1.26.3",
    "ijson==3.2.3",
]

[project.optional-dependencies]
web-api = [
    "typing-extensions==4.9.0",
    "fastapi==0.108.0",
    "uvicorn==0.25.0",
    "dependency-injector==4.41.0",
]
cli = [
    "cmd2==2.4.3",
    "rich==13.7.0",
]
all = [
    "moonshot[web-api]",
    "moonshot[cli]",
>>>>>>> f2f4624c
]
all = [
    "moonshot[web-api]",
    "moonshot[cli]",
]

[project.urls]
Repository = "https://github.com/moonshot-admin/moonshot"
Documentation = "https://moonshot-admin.github.io/moonshot/"
Issues = "https://github.com/moonshot-admin/moonshot/issues"

[tool.hatch.metadata]
allow-direct-references = true

<<<<<<< HEAD
[tool.poetry]
name = "moonshot"
version = "0.1.0"
description = "A simple and modular tool to evaluate and red-team any LLM application."
authors = ["The Moonshot Team <our.moonshot.team@gmail.com>"]
readme = "README.md"

[tool.poetry.dependencies]
python = "^3.11"
openai = "0.28.1"
python-slugify = "8.0.4"
bert-score = "0.3.13"
nltk = "3.8.1"
py-readability-metrics = "1.4.5"
rouge = "1.0.1"
rouge-score = "0.1.2"
aiometer = "0.5.0"
aiohttp = "3.9.3"
python-dotenv = "1.0.1"
anthropic = "0.20.0"
spacy = "3.7.4"
sentence-transformers = "2.5.1"
ijson = "3.2.3"
jinja2 = "3.1.3"
typing-extensions = "4.10.0"
fastapi = "0.110.0"
uvicorn = "0.28.0"
dependency-injector = "4.41.0"
cmd2 = "2.4.3"
rich = "13.7.1"

[tool.poetry.group.dev.dependencies]
black = "^23.10.1"
isort = "^5.12.0"
pre-commit = "^3.5.0"
pytest = "^7.4.3"
coverage = "^7.3.2"
pytest-mock = "^3.12.0"
flake8 = "^6.1.0"
=======
[project.urls]
Repository = "https://github.com/moonshot-admin/moonshot"
Documentation = "https://moonshot-admin.github.io/moonshot/"
Issues = "https://github.com/moonshot-admin/moonshot/issues"

[tool.hatch.metadata]
allow-direct-references = true
>>>>>>> f2f4624c
<|MERGE_RESOLUTION|>--- conflicted
+++ resolved
@@ -1,3 +1,7 @@
+[build-system]
+requires = ["hatchling","hatch-build-scripts"]
+build-backend = "hatchling.build"
+
 [build-system]
 requires = ["hatchling","hatch-build-scripts"]
 build-backend = "hatchling.build"
@@ -18,6 +22,16 @@
     "Programming Language :: Python :: 3.11",
     "License :: OSI Approved :: Apache Software License"
 ]
+description = "A simple and modular tool to evaluate and red-team any LLM application."
+readme = "README.md"
+license = { text = "Apache-2.0" }
+requires-python = ">=3.11"
+classifiers = [
+    "Development Status :: 3 - Alpha",
+    "Programming Language :: Python :: 3",
+    "Programming Language :: Python :: 3.11",
+    "License :: OSI Approved :: Apache Software License"
+]
 dependencies = [
     "openai==0.28.1",
     "python-slugify==8.0.4",
@@ -26,7 +40,6 @@
     "py-readability-metrics==1.4.5",
     "rouge==1.0.1",
     "rouge-score==0.1.2",
-<<<<<<< HEAD
     "aiometer==0.5.0",
     "aiohttp==3.9.3",
     "python-dotenv==1.0.1",
@@ -47,32 +60,6 @@
 cli = [
     "cmd2==2.4.3",
     "rich==13.7.1",
-=======
-    "aiohttp==3.9.1",
-    "aiometer==0.4.0",
-    "python-dotenv==1.0.0",
-    "anthropic==0.7.8",
-    "jinja2==3.1.3",
-    "spacy==3.7.2",
-    "numpy==1.26.3",
-    "ijson==3.2.3",
-]
-
-[project.optional-dependencies]
-web-api = [
-    "typing-extensions==4.9.0",
-    "fastapi==0.108.0",
-    "uvicorn==0.25.0",
-    "dependency-injector==4.41.0",
-]
-cli = [
-    "cmd2==2.4.3",
-    "rich==13.7.0",
-]
-all = [
-    "moonshot[web-api]",
-    "moonshot[cli]",
->>>>>>> f2f4624c
 ]
 all = [
     "moonshot[web-api]",
@@ -87,7 +74,6 @@
 [tool.hatch.metadata]
 allow-direct-references = true
 
-<<<<<<< HEAD
 [tool.poetry]
 name = "moonshot"
 version = "0.1.0"
@@ -126,13 +112,4 @@
 pytest = "^7.4.3"
 coverage = "^7.3.2"
 pytest-mock = "^3.12.0"
-flake8 = "^6.1.0"
-=======
-[project.urls]
-Repository = "https://github.com/moonshot-admin/moonshot"
-Documentation = "https://moonshot-admin.github.io/moonshot/"
-Issues = "https://github.com/moonshot-admin/moonshot/issues"
-
-[tool.hatch.metadata]
-allow-direct-references = true
->>>>>>> f2f4624c
+flake8 = "^6.1.0"