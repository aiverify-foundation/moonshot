# Byte-compiled / optimized / DLL files
__pycache__/
*.py[cod]
*$py.class

# C extensions
*.so

# MacOS
*.DS_Store

# Distribution / packaging
.Python
build/
develop-eggs/
#dist/
downloads/
eggs/
.eggs/
lib/
lib64/
parts/
sdist/
var/
wheels/
share/python-wheels/
*.egg-info/
.installed.cfg
*.egg
MANIFEST

# PyInstaller
#  Usually these files are written by a python script from a template
#  before PyInstaller builds the exe, so as to inject date/other infos into it.
*.manifest
*.spec

# Installer logs
pip-log.txt
pip-delete-this-directory.txt

# Unit test / coverage reports
htmlcov/
.tox/
.nox/
.coverage
.coverage.*
.cache
nosetests.xml
coverage.xml
*.cover
*.py,cover
.hypothesis/
.pytest_cache/
cover/

# Translations
*.mo
*.pot

# Django stuff:
*.log
local_settings.py
db.sqlite3
db.sqlite3-journal

# Flask stuff:
instance/
.webassets-cache

# Scrapy stuff:
.scrapy

# Sphinx documentation
docs/_build/

# PyBuilder
.pybuilder/
target/

# Jupyter Notebook
.ipynb_checkpoints

# IPython
profile_default/
ipython_config.py

# pyenv
#   For a library or package, you might want to ignore these files since the code is
#   intended to run in multiple environments; otherwise, check them in:
# .python-version

# pipenv
#   According to pypa/pipenv#598, it is recommended to include Pipfile.lock in version control.
#   However, in case of collaboration, if having platform-specific dependencies or dependencies
#   having no cross-platform support, pipenv may install dependencies that don't work, or not
#   install all needed dependencies.
#Pipfile.lock

# poetry
#   Similar to Pipfile.lock, it is generally recommended to include poetry.lock in version control.
#   This is especially recommended for binary packages to ensure reproducibility, and is more
#   commonly ignored for libraries.
#   https://python-poetry.org/docs/basic-usage/#commit-your-poetrylock-file-to-version-control
#poetry.lock

# pdm
#   Similar to Pipfile.lock, it is generally recommended to include pdm.lock in version control.
#pdm.lock
#   pdm stores project-wide configurations in .pdm.toml, but it is recommended to not include it
#   in version control.
#   https://pdm.fming.dev/#use-with-ide
.pdm.toml

# PEP 582; used by e.g. github.com/David-OConnor/pyflow and github.com/pdm-project/pdm
__pypackages__/

# Celery stuff
celerybeat-schedule
celerybeat.pid

# SageMath parsed files
*.sage.py

# Environments
.env
.venv
env/
venv/
ENV/
env.bak/
venv.bak/

# Spyder project settings
.spyderproject
.spyproject

# Rope project settings
.ropeproject

# mkdocs documentation
/site

# mypy
.mypy_cache/
.dmypy.json
dmypy.json

# Pyre type checker
.pyre/

# pytype static type analyzer
.pytype/

# Cython debug symbols
cython_debug/

# PyCharm
#  JetBrains specific template is maintained in a separate JetBrains.gitignore that can
#  be found at https://github.com/github/gitignore/blob/main/Global/JetBrains.gitignore
#  and can be added to the global gitignore or merged into this file.  For a more nuclear
#  option (not recommended) you can uncomment the following to ignore the entire idea folder.
.idea/

# User defined files
moonshot/data/connectors-endpoints/*.json
moonshot/data/results/*.json
moonshot/data/databases/*.db
moonshot/data/sessions/*.json

# dev settings
.vscode/

<<<<<<< HEAD
*.db
=======
# build files
dist/
>>>>>>> 473468f4
<|MERGE_RESOLUTION|>--- conflicted
+++ resolved
@@ -171,9 +171,5 @@
 # dev settings
 .vscode/
 
-<<<<<<< HEAD
-*.db
-=======
 # build files
-dist/
->>>>>>> 473468f4
+dist/