--- conflicted
+++ resolved
@@ -71,10 +71,7 @@
           source venv/bin/activate
           pip install -r requirements.txt
           bash <(curl -s -L https://detect.synopsys.com/detect9.sh) --blackduck.url=https://blackduck.aipo-imda.net/ --blackduck.api.token=${{ secrets.BLACKDUCK_TOKEN }} --detect.detector.search.depth=10 --detect.project.name=aiverify-moonshot --detect.project.version.name=$BRANCH --detect.source.path=. --detect.code.location.name="aiverify-moonshot_$BRANCH" --detect.excluded.directories=/tests --blackduck.trust.cert=true --detect.excluded.detector.types=POETRY --detect.notices.report=true --detect.notices.report.path=.
-<<<<<<< HEAD
-=======
           mv aiverify_moonshot_main_Black_Duck_Notices_Report.txt NOTICES.md
->>>>>>> bee6dba9
 
     - name: Configure GIT (Workflow_Dispatch)
       if: github.event_name == 'workflow_dispatch'
