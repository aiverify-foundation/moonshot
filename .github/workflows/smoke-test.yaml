# Smoke Test

name: Moonshot Smoke Test

on:
  # Runs when a pull request to main is being assigned
  pull_request:
   types: [ assigned, synchronize ]
   branches:
      - 'dev_main'

  # Run this workflow manually from Actions tab
  workflow_dispatch:
    inputs:
      moonshot_branch:
        description: 'Moonshot Branch / Tag Name'
        required: true
        default: 'dev_main'
        type: string
      moonshot_data_branch:
        description: 'Moonshot Data Branch / Tag Name'
        required: true
        default: 'dev_main'
        type: string
      moonshot_ui_branch:
        description: 'Moonshot UI Branch / Tag Name'
        required: true
        default: 'dev_main'
        type: string

# Allow one concurrent deployment
concurrency:
  group: ${{ github.repository }}-${{ github.workflow }}
  cancel-in-progress: true

jobs:
  smoke-test:
<<<<<<< HEAD
    if: (github.event_name == 'pull_request_review' && github.event.pull_request.base.ref == 'dev_main') || github.event_name == 'workflow_dispatch'
=======
    if: (github.event_name == 'pull_request' && github.event.pull_request.assignee != null) || github.event_name == 'workflow_dispatch'
>>>>>>> c77659d5
    runs-on: ubuntu-latest
    timeout-minutes: 60
    
    steps:
    - name: Checkout Moonshot (Pull Request)
      if: github.event_name == 'pull_request'
      uses: actions/checkout@v4
      with:
          repository: ${{ github.event.pull_request.head.repo.full_name }}
          ref: ${{ github.event.pull_request.head.ref }}

    - name: Checkout Moonshot (Workflow Dispatch)
      if: github.event_name == 'workflow_dispatch'
      uses: actions/checkout@v4
      with:
          repository: aiverify-foundation/moonshot
          ref: ${{ inputs.moonshot_branch }}
    
    - name: Setup Python 3.11
      uses: actions/setup-python@v4
      with:
          python-version: '3.11'
    
    - name: Setup Moonshot
      run: |
        python -m venv venv
        source venv/bin/activate
        pip install -r requirements.txt
        touch .env
        echo "${{ secrets.ENVIRONMENT_VARS }}" >> .env
    - name: Checkout Moonshot Data (Pull Request Review)
      if: github.event_name == 'pull_request'
      uses: actions/checkout@v4
      with: 
         repository: aiverify-foundation/moonshot-data
         ref: ${{ vars.MOONSHOT_DATA_BRANCH }}
         path: moonshot-data

    - name: Checkout Moonshot Data (Workflow Dispatch)
      if: github.event_name == 'workflow_dispatch'
      uses: actions/checkout@v4
      with: 
         repository: aiverify-foundation/moonshot-data
         ref: ${{ inputs.moonshot_data_branch }}
         path: moonshot-data

    - name: Setup Moonshot Data
      run: |
        source venv/bin/activate
        cd moonshot-data
        pip install -r requirements.txt
    - name: Checkout Moonshot UI (Pull Request Review)
      if: github.event_name == 'pull_request'
      uses: actions/checkout@v4
      with:
        repository: aiverify-foundation/moonshot-ui
        ref: ${{ vars.MOONSHOT_UI_BRANCH }}
        path: moonshot-ui

    - name: Checkout Moonshot UI (Workflow Dispatch)
      if: github.event_name == 'workflow_dispatch'
      uses: actions/checkout@v4
      with:
        repository: aiverify-foundation/moonshot-ui
        ref: ${{ inputs.moonshot_ui_branch }}
        path: moonshot-ui

      # Download NLTK stopwords
    - name: Download NLTK stopwords
      run: |
        source venv/bin/activate
        pip install nltk
        python -c "import nltk; nltk.download('stopwords')"
        
    - name: Setup Moonshot UI
      run: |
        cd moonshot-ui
        npm install
        npm run build
        cd ../
        source venv/bin/activate
        python -m moonshot web &
    - name: Checkout Smoke Test 
      uses: actions/checkout@v4
      with:
          repository: aiverify-foundation/moonshot-smoke-testing
          path: moonshot-smoke-testing

    - name: Run Smoke Test
      env: 
        AZURE_OPENAI_URI: ${{ secrets.AZURE_OPENAI_URI }}
        AZURE_OPENAI_TOKEN: ${{ secrets.AZURE_OPENAI_TOKEN }}
        ADDITIONAL_PARAMETERS: ${{ secrets.ADDITIONAL_PARAMETERS }}
        MOONSHOT_URL: ${{ secrets.MOONSHOT_URL }}
        MOONSHOT_PORT_NUMBER: ${{ secrets.MOONSHOT_PORT_NUMBER }}
      run: |
         source venv/bin/activate
         cd moonshot-smoke-testing
         npm install --global yarn
         yarn add playwright
         yarn playwright install --with-deps
         AZURE_OPENAI_URI="$AZURE_OPENAI_URI" AZURE_OPENAI_TOKEN="$AZURE_OPENAI_TOKEN" ADDITIONAL_PARAMETERS="$ADDITIONAL_PARAMETERS" MOONSHOT_URL="$MOONSHOT_URL" MOONSHOT_PORT_NUMBER="$MOONSHOT_PORT_NUMBER" DEBUG=pw:api npx playwright test tests/smoke-test.spec.ts<|MERGE_RESOLUTION|>--- conflicted
+++ resolved
@@ -35,11 +35,7 @@
 
 jobs:
   smoke-test:
-<<<<<<< HEAD
-    if: (github.event_name == 'pull_request_review' && github.event.pull_request.base.ref == 'dev_main') || github.event_name == 'workflow_dispatch'
-=======
     if: (github.event_name == 'pull_request' && github.event.pull_request.assignee != null) || github.event_name == 'workflow_dispatch'
->>>>>>> c77659d5
     runs-on: ubuntu-latest
     timeout-minutes: 60
     
