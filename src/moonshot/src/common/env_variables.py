--- conflicted
+++ resolved
@@ -14,10 +14,7 @@
     DATASETS = None
     PROMPT_TEMPLATES = None
     METRICS = None
-<<<<<<< HEAD
-=======
     METRICS_CONFIG = None
->>>>>>> 8655d2e1
     CONTEXT_STRATEGY = None
     RESULTS = None
     DATABASES = None
@@ -72,13 +69,10 @@
     EnvironmentVars.METRICS = env_dict.get(
         "METRICS", os.environ.get("METRICS", "moonshot/data/metrics")
     )
-<<<<<<< HEAD
-=======
     EnvironmentVars.METRICS_CONFIG = env_dict.get(
         "METRICS_CONFIG",
         os.environ.get("METRICS_CONFIG", "moonshot/data/metrics/metrics_config.json"),
     )
->>>>>>> 8655d2e1
     EnvironmentVars.CONTEXT_STRATEGY = env_dict.get(
         "CONTEXT_STRATEGY",
         os.environ.get("CONTEXT_STRATEGY", "moonshot/data/context-strategy"),
@@ -104,10 +98,7 @@
     os.environ["DATASETS"] = EnvironmentVars.DATASETS
     os.environ["PROMPT_TEMPLATES"] = EnvironmentVars.PROMPT_TEMPLATES
     os.environ["METRICS"] = EnvironmentVars.METRICS
-<<<<<<< HEAD
-=======
     os.environ["METRICS_CONFIG"] = EnvironmentVars.METRICS_CONFIG
->>>>>>> 8655d2e1
     os.environ["CONTEXT_STRATEGY"] = EnvironmentVars.CONTEXT_STRATEGY
     os.environ["RESULTS"] = EnvironmentVars.RESULTS
     os.environ["DATABASES"] = EnvironmentVars.DATABASES
