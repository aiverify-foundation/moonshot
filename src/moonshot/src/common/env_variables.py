import os

__app_name__ = "moonshot"
__version__ = "0.1.0"

from dotenv import dotenv_values


class EnvironmentVars:
    LLM_ENDPOINTS = None
    LLM_CONNECTION_TYPES = None
    RECIPES = None
    COOKBOOKS = None
    DATASETS = None
    PROMPT_TEMPLATES = None
    METRICS = None
<<<<<<< HEAD
    CONTEXT_STRATEGY = None
=======
    METRICS_CONFIG = None
>>>>>>> 611e8789
    RESULTS = None
    DATABASES = None
    SESSIONS = None
    ENABLE_MULTIPROCESSING = None


def read_env_file(env_file: str = ".env") -> dict:
    """
    Reads the contents of an environment file and returns them as a dictionary.

    Args:
        env_file (str): The path to the environment file. Defaults to ".env".

    Returns:
        dict: A dictionary containing the key-value pairs from the environment file.
    """
    return dotenv_values(env_file)


def load_env(env_dict: dict = None) -> None:
    """
    Loads env var from the input dictionary or from the system environment variables if no dictionary is provided.

    Args:
        env_dict (dict): A dictionary containing the key-value pairs from the environment file.
    """
    if env_dict is None:
        env_dict = {}

    # Load the new environment variables
    EnvironmentVars.LLM_ENDPOINTS = env_dict.get(
        "LLM_ENDPOINTS", os.environ.get("LLM_ENDPOINTS", "moonshot/data/llm-endpoints")
    )
    EnvironmentVars.LLM_CONNECTION_TYPES = env_dict.get(
        "LLM_CONNECTION_TYPES",
        os.environ.get("LLM_CONNECTION_TYPES", "moonshot/data/llm-connection-types"),
    )
    EnvironmentVars.RECIPES = env_dict.get(
        "RECIPES", os.environ.get("RECIPES", "moonshot/data/recipes")
    )
    EnvironmentVars.COOKBOOKS = env_dict.get(
        "COOKBOOKS", os.environ.get("COOKBOOKS", "moonshot/data/cookbooks")
    )
    EnvironmentVars.DATASETS = env_dict.get(
        "DATASETS", os.environ.get("DATASETS", "moonshot/data/datasets")
    )
    EnvironmentVars.PROMPT_TEMPLATES = env_dict.get(
        "PROMPT_TEMPLATES",
        os.environ.get("PROMPT_TEMPLATES", "moonshot/data/prompt-templates"),
    )
    EnvironmentVars.METRICS = env_dict.get(
        "METRICS", os.environ.get("METRICS", "moonshot/data/metrics")
    )
<<<<<<< HEAD
    EnvironmentVars.CONTEXT_STRATEGY = env_dict.get(
        "CONTEXT_STRATEGY",
        os.environ.get("CONTEXT_STRATEGY", "moonshot/data/context-strategy"),
=======
    EnvironmentVars.METRICS_CONFIG = env_dict.get(
        "METRICS_CONFIG",
        os.environ.get("METRICS_CONFIG", "moonshot/data/metrics/metrics_config.json"),
>>>>>>> 611e8789
    )
    EnvironmentVars.RESULTS = env_dict.get(
        "RESULTS", os.environ.get("RESULTS", "moonshot/data/results")
    )
    EnvironmentVars.DATABASES = env_dict.get(
        "DATABASES", os.environ.get("DATABASES", "moonshot/data/databases")
    )
    EnvironmentVars.SESSIONS = env_dict.get(
        "SESSIONS", os.environ.get("SESSIONS", "moonshot/data/sessions")
    )
    EnvironmentVars.ENABLE_MULTIPROCESSING = env_dict.get(
        "ENABLE_MULTIPROCESSING", os.environ.get("ENABLE_MULTIPROCESSING", "true")
    )

    # Set environment variables
    os.environ["LLM_ENDPOINTS"] = EnvironmentVars.LLM_ENDPOINTS
    os.environ["LLM_CONNECTION_TYPES"] = EnvironmentVars.LLM_CONNECTION_TYPES
    os.environ["RECIPES"] = EnvironmentVars.RECIPES
    os.environ["COOKBOOKS"] = EnvironmentVars.COOKBOOKS
    os.environ["DATASETS"] = EnvironmentVars.DATASETS
    os.environ["PROMPT_TEMPLATES"] = EnvironmentVars.PROMPT_TEMPLATES
    os.environ["METRICS"] = EnvironmentVars.METRICS
<<<<<<< HEAD
    os.environ["CONTEXT_STRATEGY"] = EnvironmentVars.CONTEXT_STRATEGY
=======
    os.environ["METRICS_CONFIG"] = EnvironmentVars.METRICS_CONFIG
>>>>>>> 611e8789
    os.environ["RESULTS"] = EnvironmentVars.RESULTS
    os.environ["DATABASES"] = EnvironmentVars.DATABASES
    os.environ["SESSIONS"] = EnvironmentVars.SESSIONS
    os.environ["ENABLE_MULTIPROCESSING"] = EnvironmentVars.ENABLE_MULTIPROCESSING


# Load environment variables
config = read_env_file()
load_env(config)<|MERGE_RESOLUTION|>--- conflicted
+++ resolved
@@ -14,11 +14,8 @@
     DATASETS = None
     PROMPT_TEMPLATES = None
     METRICS = None
-<<<<<<< HEAD
+    METRICS_CONFIG = None
     CONTEXT_STRATEGY = None
-=======
-    METRICS_CONFIG = None
->>>>>>> 611e8789
     RESULTS = None
     DATABASES = None
     SESSIONS = None
@@ -72,15 +69,13 @@
     EnvironmentVars.METRICS = env_dict.get(
         "METRICS", os.environ.get("METRICS", "moonshot/data/metrics")
     )
-<<<<<<< HEAD
+    EnvironmentVars.METRICS_CONFIG = env_dict.get(
+        "METRICS_CONFIG",
+        os.environ.get("METRICS_CONFIG", "moonshot/data/metrics/metrics_config.json"),
+    )
     EnvironmentVars.CONTEXT_STRATEGY = env_dict.get(
         "CONTEXT_STRATEGY",
         os.environ.get("CONTEXT_STRATEGY", "moonshot/data/context-strategy"),
-=======
-    EnvironmentVars.METRICS_CONFIG = env_dict.get(
-        "METRICS_CONFIG",
-        os.environ.get("METRICS_CONFIG", "moonshot/data/metrics/metrics_config.json"),
->>>>>>> 611e8789
     )
     EnvironmentVars.RESULTS = env_dict.get(
         "RESULTS", os.environ.get("RESULTS", "moonshot/data/results")
@@ -103,11 +98,8 @@
     os.environ["DATASETS"] = EnvironmentVars.DATASETS
     os.environ["PROMPT_TEMPLATES"] = EnvironmentVars.PROMPT_TEMPLATES
     os.environ["METRICS"] = EnvironmentVars.METRICS
-<<<<<<< HEAD
+    os.environ["METRICS_CONFIG"] = EnvironmentVars.METRICS_CONFIG
     os.environ["CONTEXT_STRATEGY"] = EnvironmentVars.CONTEXT_STRATEGY
-=======
-    os.environ["METRICS_CONFIG"] = EnvironmentVars.METRICS_CONFIG
->>>>>>> 611e8789
     os.environ["RESULTS"] = EnvironmentVars.RESULTS
     os.environ["DATABASES"] = EnvironmentVars.DATABASES
     os.environ["SESSIONS"] = EnvironmentVars.SESSIONS
