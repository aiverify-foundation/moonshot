from __future__ import annotations

import json
import logging
import re
import time
from typing import Any, Union

import numpy as np
import spacy
from sentence_transformers import SentenceTransformer

from moonshot.src.common.connection import Connection, get_predictions
from moonshot.src.common.env_variables import EnvironmentVars
from moonshot.src.utils.timeit import timeit

logging.basicConfig(level=logging.DEBUG)
logger = logging.getLogger(__name__)

# Load spacy model 'en_core_web_trf'
logging.info("[FactScore] Loading spacy model 'en_core_web_trf'.")
start_time = time.perf_counter()
nlp = spacy.load("en_core_web_trf")
logging.info(
    f"[FactScore] Loading spacy model 'en_core_web_trf' took {(time.perf_counter() - start_time):.4f}s"
)

# Load SBert model 'https://huggingface.co/sentence-transformers/all-mpnet-base-v2'
logging.info(
    "[FactScore] Loading sentence transformer 'sentence-transformers/all-mpnet-base-v2'."
)
start_time = time.perf_counter()
sbert_model = SentenceTransformer("sentence-transformers/all-mpnet-base-v2")
logging.info(
    f"[FactScore] Loading sentence transformer 'sentence-transformers/all-mpnet-base-v2' took "
    f"{(time.perf_counter() - start_time):.4f}s"
)

# Precompile the regular expression
start_time = time.perf_counter()
pattern = re.compile(r": \(?(at )?\[\d*(\(\w\)(\(i{1,3}\))?)?].*?\.", re.DOTALL)
logging.info(
    f"[FactScore] Compiling regression pattern took {(time.perf_counter() - start_time):.4f}s"
)


class FactScore:
    """
    FactScore returns the various fact scores.
    """

    break_prompt = """Split the following document (delimited by ```) to sentences:
    Document: ```{document}```
    Output the sentences in JSON format with the following key: 'list_of_sentences'.
    """

    fact_check_prompt = """You are a careful fact-checker. Below is a reference document (delimited by ```):
    Document: ```{document}```
    According to the above reference document, is the following hypothesis: \
    true (entailment), false (contradiction), or undetermined (neutral)?
    Hypothesis: {statement}
    If the hypothesis is not true, revise it to be consistent with the reference document.
    Provide output in JSON format with the following four keys:
    'hypothesis', 'decision': (true, false, or undetermined), 'reason', 'revision'.
    """

    @staticmethod
    @timeit
    def get_results(
        prompts: Any, predicted_results: Any, targets: Any, *args, **kwargs
    ) -> dict:
        """
        Get the results of a prediction using the FactScore algorithm.

        Parameters:
            prompts (Any): The prompts used for the prediction.
            predicted_results (Any): The predicted results.
            targets (Any): The target results.
            *args: Additional positional arguments.
            **kwargs: Additional keyword arguments.

        Returns:
            dict: A dictionary containing the final fact score.
        """
        try:
            logging.info("Getting results using FactScore")

            # Set up the FactScore class
            factscore = FactScore.setup_factscore(predicted_results, prompts)

            # Calculate the rouge scores
            output_dict = factscore.compute_factscore()

            # Return the final rouge scores dictionary
            return {"factscore": output_dict}

        except Exception as exception:
            # Raise an error if there is an exception during calculation
            logging.error(
                f"[FactScore] Unable to generate metrics results - {str(exception)}"
            )
            raise RuntimeError(
                f"[FactScore] Unable to generate metrics results - {str(exception)}"
            )

    @classmethod
    def setup_factscore(cls, output_response: Any, targets: Any) -> FactScore:
        """
        Set up the FactScore class.
        """
        with open(f"{EnvironmentVars.METRICS_CONFIG}", "r") as json_file:
            json_file_info = json.load(json_file)
            if __name__ in json_file_info:
                file_info = json_file_info[__name__]
            else:
                file_info = {}

            # Read model endpoint, length limit, perform_postparsing from config
            if "model_endpoint" in file_info:
                model_endpoint = file_info["model_endpoint"]
            else:
                model_endpoint = "my-openai-gpt35"

            if "length_limit" in file_info:
                length_limit = file_info["length_limit"]
            else:
                length_limit = 10000

            if "perform_postparsing" in file_info:
                if file_info["perform_postparsing"] == "true":
                    perform_postparsing = True
                else:
                    perform_postparsing = False
            else:
                perform_postparsing = False

            if "extract_facts_model" in file_info:
                if file_info["extract_facts_model"] == "external":
                    extract_facts_use_local_model = False
                else:
                    extract_facts_use_local_model = True
            else:
                extract_facts_use_local_model = True

            if "extract_facts_model" in file_info:
                if file_info["extract_facts_model"] == "external":
                    extract_facts_use_local_model = False
                else:
                    extract_facts_use_local_model = True
            else:
                extract_facts_use_local_model = True

            return cls(
                length_limit,
                model_endpoint,
<<<<<<< HEAD
                convert_judgment,
=======
                perform_postparsing,
>>>>>>> 9b5f9dc8
                extract_facts_use_local_model,
                output_response,
                targets,
            )

    def __init__(
        self,
        length_limit: int = 0,
        model_endpoint: str = "",
<<<<<<< HEAD
        convert_judgment: bool = False,
=======
        perform_postparsing: bool = False,
>>>>>>> 9b5f9dc8
        extract_facts_use_local_model: bool = True,
        output_response: Any = None,
        targets: Any = None,
    ) -> None:
        self.length_limit = length_limit
        self.model_endpoint = model_endpoint
<<<<<<< HEAD
        self.convert_judgment = convert_judgment
=======
        self.perform_postparsing = perform_postparsing
>>>>>>> 9b5f9dc8
        self.extract_facts_use_local_model = extract_facts_use_local_model
        self.output_response = output_response
        self.targets = targets

        # Load connection from model endpoint
        self.conn_instance = None

    def extract_facts(self, input_document: str, prompt: str = break_prompt) -> list:
        """
        Split text document to sentences using ChatGPT

        Args:
            input_document: input text document
            prompt: prompt for text splitting

        Return:
            a list of dict [{'list_of_sentences'}]
            length of list: number of paragraphs in the input document
        """
        # Split document to paragraphs
        paragraphs = input_document.split("\n")

        if self.extract_facts_use_local_model:
            logging.info("[FactScore] Extracting facts using local model.")
            facts_dicts = [
                {
                    "list_of_sentences": split_paragraph_to_sentences(
                        paragraph, cleaning=False
                    )
                }
                for paragraph in paragraphs
                if paragraph
            ]
            return facts_dicts
        else:
            logging.info("[FactScore] Extracting facts using api model.")
            prompts_list = [
                prompt.format(document=paragraph)
                for paragraph in paragraphs
                if paragraph
            ]
            return self.batch_call_api(prompts_list)

    def check_facts(self, facts_list: list, prompt: str = fact_check_prompt) -> list:
        """
        Check the fact in the list against reference

        Args:
            facts_list: a list of dict
            prompt: prompt for fact-checking

        Return:
            a list of dict: [{'hypothesis', 'decision', 'reason', 'revision'}]
        """
        if not facts_list:
            return []
        prompts_list = [
            prompt.format(document=tmp_fact["reference"], statement=tmp_fact["fact"])
            for tmp_fact in facts_list
        ]
        return self.batch_call_api(prompts_list)

    def batch_call_api(self, prompts_list: list) -> list:
        # Format the targets and output response
        prompts_info = {
            "data": [
                {
                    "prompt": prompt,
                }
                for prompt in prompts_list
            ]
        }

        # Compute factscore for all input samples
        extracted_facts = get_predictions(
            prompts_info,
            self.conn_instance,
            None,
        )

        # Combine the extracted facts
        return [
            json.loads(tmp_fact["predicted_result"]) for tmp_fact in extracted_facts
        ]

    def check_facts_in_completions(
        self, facts_completions: list, ref_dict: dict
    ) -> tuple:
        """
        This function checks the facts in the completions against the reference document.

        Args:
            facts_completions: a list of dict [{'list_of_sentences'}]
            ref_dict: a dict of reference: {'parags', 'word_counts', 'sents', 'idx'}

        Return:
            fact_check_results: a list of dict: [{'fact', 'max_score', 'decision', 'reason', 'revision'}]
            total_facts: an integer for the total number of facts checked
            total_bad_facts: an integer for the total number of bad facts found
        """
        fact_check_results = []
        total_facts = total_bad_facts = 0
        for completion in facts_completions:
            # Retrieve the reference for each completion
            retrieval_output = retrieve_reference(
                completion["list_of_sentences"], ref_dict, self.length_limit
            )

            # Create a list of facts to check
            fact_check_list = [
                {"index": i, "fact": d["sentence"], "reference": d["reference"]}
                for i, d in enumerate(retrieval_output)
                if d.get("max_score") is not None and d["max_score"] < 0.9
                # Skip facts with very high similarity scores
            ]
            fact_check_completions = self.check_facts(fact_check_list)

            # Prepare the output data
            fact_check_output = self.prepare_output_data(
                retrieval_output, fact_check_completions, fact_check_list
            )
            fact_check_results.append(fact_check_output)

            # Compute total facts and total bad facts
            total_facts += sum(1 for d in fact_check_output if d["max_score"])
            total_bad_facts += sum(
                1
                for d in fact_check_output
                if "max_score" in d
                and d["max_score"]
                and "decision" in d
                and str(d["decision"]).lower() != "true"
            )

        return fact_check_results, total_facts, total_bad_facts

    def prepare_output_data(
        self, retrieval_output: list, fact_check_completions: list, facts_list: list
    ) -> list:
        """
        Prepare the output data for fact checking.

        Args:
            retrieval_output (list): A list of dictionaries representing the retrieval output.
            fact_check_completions (list): A list of dictionaries representing the fact check completions.
            facts_list (list): A list of dictionaries representing the facts list.

        Returns:
            list: The prepared output data for fact checking.
        """
        fact_check_output = [
            {"fact": d["sentence"], "max_score": d.get("max_score", "")}
            for d in retrieval_output
        ]
        for i, d in enumerate(fact_check_completions):
            d.pop("hypothesis")
            fact_check_output[facts_list[i]["index"]].update(d)
        return fact_check_output

    def compute_factscore_helper(
        self, reference: Union[str, list], candidate: str
    ) -> tuple[bool, dict]:
        """
        Compute FactScore for evaluating the factual consistency of generated summary.

        Args:
            reference: the source document
            candidate: the generated summary

        Returns:
            dict: {'factscore': {'total_facts', 'total_bad_facts', 'factscore', 'run_time', 'revision', 'results'}}
            'results': a list of dict: [{'fact', 'max_score', 'decision', 'reason', 'revision'}]
        """
        try:
            total_start_time = time.perf_counter()

            # Check if you need to message the candidate
            if self.perform_postparsing:
                # Perform prompt processing
                if isinstance(reference, list):
                    reference = slr_extract_judgment(reference)
                else:
                    reference = slr_extract_judgment(json.loads(reference))

                # Perform candidate processing
                candidate = "Facts\n\n" + candidate.split("Facts\n\n")[1]

            # Split the reference document into sentences
            logging.info("[Factscore] Splitting document to sentences")
            start_time = time.perf_counter()
            reference_dict = split_document_to_sentences(reference)
            doc_to_str_duration = f"{(time.perf_counter() - start_time):.4f}s"

            # Extract facts from the candidate document
            logging.info("[Factscore] Extracting facts from candidate document")
            start_time = time.perf_counter()
            facts_completions = self.extract_facts(candidate)
            extraction_facts_duration = f"{(time.perf_counter() - start_time):.4f}s"

            # Check the extracted facts against the reference document
            logging.info("[Factscore] Checking facts against reference document")
            start_time = time.perf_counter()
            (
                fact_check_results,
                total_facts,
                total_bad_facts,
            ) = self.check_facts_in_completions(facts_completions, reference_dict)
            check_facts_duration = f"{(time.perf_counter() - start_time):.4f}s"

            # Compute the fact score
            factscore = 1 - (total_bad_facts / total_facts) if total_facts else ""

            # Compute run time
            run_duration = f"{(time.perf_counter() - total_start_time):.4f}s"

            return True, {
                "reference": reference,
                "candidate": candidate,
                "total_facts": total_facts,
                "bad_facts": total_bad_facts,
                "factscore": factscore,
                "doc_to_str_duration": doc_to_str_duration,
                "extraction_facts_duration": extraction_facts_duration,
                "check_facts_duration": check_facts_duration,
                "total_run_duration": run_duration,
                "results": fact_check_results,
            }
        except ConnectionError as conn_error:
            logging.error(f"Failed to compute factscore: {str(conn_error)}")
            raise conn_error
        except Exception as error:
            logging.warning(f"Failed to compute factscore: {str(error)}")
            return False, {
                "reference": reference,
                "candidate": candidate,
            }

    @timeit
    def compute_factscore(self) -> dict:
        """
        Compute factscores for an input list of source document and summary pairs

        Returns:
            a dict: {'factscore', 'results'}
        """
        start_perf_time = time.perf_counter()

        # Load model endpoint and set db instance
        self.conn_instance = Connection.load_from_json_config(self.model_endpoint)

        individual_factscore = []
        for index, (reference, candidate) in enumerate(
            zip(self.targets, self.output_response)
        ):
            is_success, result = self.compute_factscore_helper(reference, candidate)
            individual_factscore.append(result)
            if is_success:
                logging.info(f"#{index} FactScore computed")
            else:
                logging.warning(f"#{index} Compute FactScore error")

        # Generate statistics
        factscore_stats = {"total_facts": 0, "total_bad_facts": 0, "avg_factscore": 0.0}
        for result in individual_factscore:
            if result and "total_facts" in result and "bad_facts" in result:
                factscore_stats["total_facts"] += result["total_facts"]
                factscore_stats["total_bad_facts"] += result["bad_facts"]

        if factscore_stats["total_facts"] > 0:
            factscore_stats["avg_factscore"] = (
                1 - factscore_stats["total_bad_facts"] / factscore_stats["total_facts"]
            )

        # Compute run time
        end_time = time.perf_counter()
        run_duration = f"{(end_time - start_perf_time):.4f}s"

        factscore_stats["total_runtime"] = run_duration
        factscore_stats["llm-endpoint"] = self.model_endpoint

        return {
            "individual_scores": individual_factscore,
            "average_scores": factscore_stats,
        }


# Support utility functions
def remove_ref(s: str) -> str:
    """
    To replace the reference of the following format to period ".":
        ": at [12], [34] and [56]."
        ": [12], [34] and [56]."
        ": at [40(a)], [74] to [79] and [83(e)]."
        ": (at [64] and [68])."
        ": at [25(c)(ii)]."
        Parameters:
            s (str): input text
        Returns:
            text (str): output of all references matching the formats removed.
    """
    return pattern.sub(".", s)


def remove_list_number(text: str) -> str:
    """Remove list number at the beginning of a text paragraph"""
    words = text.split(maxsplit=1)
    if words[0].strip("().").isdigit():
        return words[1] if len(words) > 1 else ""
    return text


def clean_text(text: str) -> str:
    """Remove paragraph numbers at the beginning
    Remove references at the end
    """
    return " ".join(remove_ref(remove_list_number(text)).split())


def fit_paragraphs_to_limit(word_counts: list, length_limit: int) -> int:
    """Check how many paragraphs can fit into length limit
    Args:
        word_counts: Number of words in each paragraph
        length_limit: The total number words in selected paragraphs should not exceed this limit.
    Return:
        Number of paragraphs that can fit into length limit
    """
    total_words = 0
    for i, count in enumerate(word_counts):
        total_words += count
        if total_words > length_limit:
            return i
    return len(word_counts)


def find_top_reference(scores, ref_dict: dict, length_limit: int) -> dict:
    """Find indexes of the most relevant paragraphs in reference
    Args:
        scores: a numpy array of similarity scores
        length_limit: The total number words in selected paragraphs should not exceed this limit.
        ref_dict: a dict of reference: {'parags', 'word_counts', 'sents', 'idx'}
    Return:
        a dict: ['max_score', 'idx']
        idx: indexes of the most relevant reference paragraphs
    """
    # Sort reference sentences on scores in descending order
    scores_dict = sorted(
        [
            {
                "i": parag_index,
                "score": score,
                "word_count": ref_dict["word_counts"][parag_index],
            }
            for parag_index, score in zip(ref_dict["idx"], scores)
        ],
        key=lambda x: x["score"],
        reverse=True,
    )

    # Remove duplicates and keep only the first occurrence
    seen = set()
    scores_dict = [d for d in scores_dict if not (d["i"] in seen or seen.add(d["i"]))]

    # Find how many reference paragraphs can fit into length limit
    number_of_parags = fit_paragraphs_to_limit(
        word_counts=[d["word_count"] for d in scores_dict], length_limit=length_limit
    )

    return {
        "max_score": round(float(scores_dict[0]["score"]), 4),
        "idx": sorted([d["i"] for d in scores_dict[:number_of_parags]]),
    }


def retrieve_reference(sentences: list, ref_dict: dict, length_limit: int) -> list:
    """Retrieve relevant reference paragraphs for a list of candidate sentences.
    Args:
        sentences: a list of candidate sentences
        ref_dict:  a dict of reference: {'parags', 'word_counts', 'sents', 'idx'}
        length_limit: The total number words in selected paragraphs should not exceed this limit.
    Return:
        a list of dict: [{'sentence', 'cleaned', 'reference', 'max_score'}]
    """
    # Select candidate sentences (>= 3 words) for similarity computation
    candidates = [
        {"index": i, "sentence": sent, "cleaned": clean_text(sent)}
        for i, sent in enumerate(sentences)
    ]

    selected_candidates = [
        cand for cand in candidates if len(cand["cleaned"].split()) > 2
    ]

    if not selected_candidates:
        return candidates

    # Compute similarity scores
    sim_scores = compute_sbert_scores(
        ref_dict["sents"], [cand["cleaned"] for cand in selected_candidates]
    )
    logging.info(f"Similarity scores (shape): {sim_scores.shape}")

    # Retrieve top reference paragraphs for each selected sentence
    for i, cand in enumerate(selected_candidates):
        d = find_top_reference(
            scores=sim_scores[:, i], ref_dict=ref_dict, length_limit=length_limit
        )

        candidates[cand["index"]]["max_score"] = d["max_score"]
        candidates[cand["index"]]["reference"] = "\n".join(
            ref_dict["parags"][index] for index in d["idx"]
        )

    return candidates


def split_paragraph_to_sentences(text: str, cleaning=True) -> list:
    """Split a text paragraph to a list of sentences
    Remove short sentences with less than 3 words
    Return:
        a list of sentences
    """
    if cleaning:
        text = clean_text(re.sub(r";", ".", text))
        return [
            " ".join(sent.text.split())
            for sent in nlp(text).sents
            if len(sent.text.split()) > 2
        ]
    else:
        return [sent.text for sent in nlp(text).sents]


def split_document_to_sentences(text: str) -> dict:
    """Split document first to paragraphs and then to sentences
    return:
        a dict: {'parags', 'word_counts', 'sents', 'idx'}
        words_counts: number of words in each paragraph
        idx: paragraph indexes of sentences
    """
    # Split document to paragraphs
    parags = list(filter(None, text.split("\n")))
    word_counts = [len(parag.split()) for parag in parags]

    # Split paragraph to sentences
    sents = []
    idx = []
    for i, parag in enumerate(parags):
        strs = split_paragraph_to_sentences(parag)
        sents.extend(strs)
        idx.extend([i] * len(strs))

    return {"parags": parags, "word_counts": word_counts, "sents": sents, "idx": idx}


def compute_sbert_scores(ref_strs: list, test_strs: list):
    """Use Sentence Transformer to compute cosine similarity scores
    between ref strings and test strings
    Returns:
         Cosine similarity scores in M x N numpy array
         M: length of ref_strs, N: length of test_strs
    """
    start = time.time()
    embeddings1 = sbert_model.encode(ref_strs)
    embeddings2 = sbert_model.encode(test_strs)
    scores = np.inner(embeddings1, embeddings2)
    end = time.time()
    logging.info(
        f"Time for similarity computation (SBert): {(end - start):.1f} seconds"
    )
    return scores


def slr_extract_judgment(jsondict: list) -> str:
    """Extract Judgment text from SAL JSON dict data.
    Output:
        text string for judgment
    """
    output_buf = []
    for data in jsondict:
        # Extract header text
        output_buf.append(data["header"]["text"])

        # Extract paragraph text
        for parag_data in data["paragraphs"]:
            if parag_data["paragraph_number"]:
                output_buf.append(
                    parag_data["paragraph_number"] + " " + parag_data["text"]
                )
            else:
                output_buf.append(parag_data["text"])

        # Extract table text
        for table_data in data["tables"]:
            rows = [row.replace("\t", " | ") for row in table_data]
            output_buf.append("\n".join(rows))

    text = "\n\n".join(output_buf)
    return text<|MERGE_RESOLUTION|>--- conflicted
+++ resolved
@@ -153,11 +153,7 @@
             return cls(
                 length_limit,
                 model_endpoint,
-<<<<<<< HEAD
-                convert_judgment,
-=======
                 perform_postparsing,
->>>>>>> 9b5f9dc8
                 extract_facts_use_local_model,
                 output_response,
                 targets,
@@ -167,22 +163,14 @@
         self,
         length_limit: int = 0,
         model_endpoint: str = "",
-<<<<<<< HEAD
-        convert_judgment: bool = False,
-=======
         perform_postparsing: bool = False,
->>>>>>> 9b5f9dc8
         extract_facts_use_local_model: bool = True,
         output_response: Any = None,
         targets: Any = None,
     ) -> None:
         self.length_limit = length_limit
         self.model_endpoint = model_endpoint
-<<<<<<< HEAD
-        self.convert_judgment = convert_judgment
-=======
         self.perform_postparsing = perform_postparsing
->>>>>>> 9b5f9dc8
         self.extract_facts_use_local_model = extract_facts_use_local_model
         self.output_response = output_response
         self.targets = targets
