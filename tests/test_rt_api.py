import asyncio
from moonshot.src.api.api_runner import api_create_runner, api_load_runner
from moonshot.src.api.api_session import (
    api_load_session, 
    api_get_available_session_info, 
    api_get_all_session_names,
    api_get_all_session_metadata,
    api_update_context_strategy,
    api_update_prompt_template,
    api_delete_session
    )
from moonshot.src.redteaming.attack.attack_module import AttackModule

# ------------------------------------------------------------------------------
# Red Teaming APIs
# ------------------------------------------------------------------------------

def run_manual_and_automated_rt():
    runner_name = "test amrt 1"
    runner_id = "test-amrt-1"
    endpoints = ["my-openai-gpt35", "my-openai-gpt4"]
    print("1) Creating Runner")
    runner = api_create_runner(
        name=runner_name,
        endpoints=endpoints,
    )    
    runner.close()

    mrt_arguments = {
        "manual_rt_args": {
            "prompt": "hell0 world",
            "context_strategy_info": [{
                "context_strategy_id":"add_previous_prompt",
                "num_of_prev_prompts": 4
                }],
            "prompt_template_ids": ["auto-categorisation"]
        }
    }
    
    art_arguments = {
        "attack_strategies": [{
            "attack_module_id": "sample_attack_module",
            "prompt": "hello world",
            "system_prompt": "test system prompt",
            "context_strategy_info": [{
                "context_strategy_id":"add_previous_prompt",
                "num_of_prev_prompts": 4
                }],
            "prompt_template_ids": ["auto-categorisation"],
            }
        ]
    }

    print("2)Loading and Running runner")
    runner = api_load_runner(runner_id)

<<<<<<< HEAD
    api_run_red_teaming(runner, mrt_arguments)
    runner.close()
=======
print("2)Loading and Running runner")
runner = api_load_runner(runner_id)

loop = asyncio.get_event_loop()
loop.run_until_complete(
    runner.run_red_teaming(rt_arguments)
)

runner.close()

>>>>>>> bbffb238

    runner = api_load_runner(runner_id)
    api_run_red_teaming(runner, art_arguments)


def run_manual_rt():
    print("Running Manual Red Teamming")
    runner_name = "test mrt"
    runner_id = "test-mrt"
    endpoints = ["my-openai-gpt35", "my-openai-gpt4"]
    rt_arguments = {
        "manual_rt_args": {
            "prompt": "hell0 world",
            "context_strategy_info": [{
                "context_strategy_id":"add_previous_prompt",
                "num_of_prev_prompts": 4
                }],
            "prompt_template_ids": ["auto-categorisation"]
        }
    }

    print("1) Creating Runner")
    runner = api_create_runner(
        name=runner_name,
        endpoints=endpoints,
    )
    runner.close()
    print("2)Loading and Running runner")
    runner = api_load_runner(runner_id)
    api_run_red_teaming(runner, rt_arguments)    

def run_automated_rt():
    # Run automated red teaming
    print("Running Automated Red Teaming")
    # Red teaming config
    runner_name = "test art"
    runner_id = "test-art"
    endpoints = ["my-openai-gpt35", "my-openai-gpt4"]
    rt_arguments = {
        "attack_strategies": [{
            "attack_module_id": "sample_attack_module",
            "prompt": "hello world",
            "system_prompt": "test system prompt",
            "context_strategy_info": [{
                "context_strategy_id":"add_previous_prompt",
                "num_of_prev_prompts": 4
                }],
            "prompt_template_ids": ["auto-categorisation"],
            }
        ]
    }

    print("1) Creating Runner")
    runner = api_create_runner(
        name=runner_name,
        endpoints=endpoints,
    )
    runner.close()
    print("2)Loading and Running runner")
    runner = api_load_runner(runner_id)
    api_run_red_teaming(runner, rt_arguments)

run_manual_and_automated_rt()

# # Get all attack module names
# print("Get All Attack Module Names")
# print(AttackModule.get_available_items(), "\n")

# # ------------------------------------------------------------------------------
# # Session APIs
# # ------------------------------------------------------------------------------

# # Replace this ID with something 
# print("Get All Session Names")
# session_names = api_get_all_session_names()
# print(f"{session_names}\n")

# print("Get All Session Metadata")
# session_metadatas = api_get_all_session_metadata()
# print(f"{session_metadatas}\n")

# print("Get Single Session Metadata")
# single_session = api_load_session(runner_id)
# print(f"{single_session}\n")

# print("Get All Session Info")
# all_session_info = api_get_available_session_info()
# print(f"{all_session_info}\n")

# print("Update CS and PT")
# api_update_context_strategy(runner_id, "add_previous_prompt")
# api_update_prompt_template(runner_id, "mmlu")

# print("Delete Session")
# # api_delete_session(runner_id)<|MERGE_RESOLUTION|>--- conflicted
+++ resolved
@@ -54,21 +54,8 @@
     print("2)Loading and Running runner")
     runner = api_load_runner(runner_id)
 
-<<<<<<< HEAD
     api_run_red_teaming(runner, mrt_arguments)
     runner.close()
-=======
-print("2)Loading and Running runner")
-runner = api_load_runner(runner_id)
-
-loop = asyncio.get_event_loop()
-loop.run_until_complete(
-    runner.run_red_teaming(rt_arguments)
-)
-
-runner.close()
-
->>>>>>> bbffb238
 
     runner = api_load_runner(runner_id)
     api_run_red_teaming(runner, art_arguments)
