import pytest

from moonshot.integrations.web_api.services.utils.exceptions_handler import ServiceException

@pytest.mark.parametrize("cookbook_data, exception, expected_status, expected_response", [
    # Success scenario
    (
        {
            "name": "Test Cookbook",
            "description": "A test cookbook description",
            "tags": [],
            "categories": [],
            "recipes": ["recipe1", "recipe2"]
        },
        None,
        200,
        {"message": "Cookbook created successfully"}
    ),
    # Missing 'name'
    (
        {
            "description": "A test cookbook description without name",
            "tags": [],
            "categories": [],
            "recipes": ["recipe1", "recipe2"]
        },
        None,
        422,
        None
    ),
    # Missing 'recipes'
    (
        {
            "name": "Test Cookbook",
            "description": "A test cookbook description without recipes",
            "tags": [],
            "categories": []
        },
        None,
        422,
        None
    ),
    # Missing 'description'
    (
        {
            "name": "Test Cookbook",
            "recipes": ["recipe1", "recipe2"],
            "tags": [],
            "categories": [],
        },
        None,
        200,
        {"message": "Cookbook created successfully"}
    ),
    # Missing 'name' and 'description'
    (
        {
            "tags": [],
            "categories": [],
            "recipes": ["recipe1", "recipe2"]
        },
        None,
        422,
        None
    ),
    # Missing 'recipes' and 'description'
    (
        {
            "name": "Test Cookbook",
            "tags": [],
            "categories": [],
        },
        None,
        422,
        None
    ),
    # Missing 'name' and 'recipes'
    (
        {
            "tags": [],
            "categories": [],
            "description": "A test cookbook description without name and recipes"
        },
        None,
        422,
        None
    ),
    # Empty 'name'
    (
        {
            "name": "",
            "description": "A test cookbook description with empty name",
            "tags": [],
            "categories": [],
            "recipes": ["recipe1", "recipe2"]
        },
        None,
        422,
        None
    ),
    # Empty 'recipes'
    (
        {
            "name": "Test Cookbook",
            "description": "A test cookbook description with empty recipes",
            "tags": [],
            "categories": [],
            "recipes": []
        },
        None,
        422,
        None
    ),
    # 'recipes' is not a list
    (
        {
            "name": "Test Cookbook",
            "description": "A test cookbook description with invalid recipes type",
            "tags": [],
            "categories": [],
            "recipes": "recipe1"
        },
        None,
        422,
        None
    ),
    # All fields missing
    (
        {},
        None,
        422,
        None
    ),
    # Exception cases
    (
        {
            "name": "Test Cookbook",
            "description": "A test cookbook description",
            "tags": [],
            "categories": [],
            "recipes": ["recipe1", "recipe2"]
        },
        ServiceException("A file not found error occurred", "create_cookbook", "FileNotFound"),
        404, None
    ),
    (
        {
            "name": "Test Cookbook",
            "description": "A test cookbook description",
            "tags": [],
            "categories": [],
            "recipes": ["recipe1", "recipe2"]
        },
        ServiceException("A validation error occurred", "create_cookbook", "ValidationError"),
        400, None
    ),
    (
        {
            "name": "Test Cookbook",
            "description": "A test cookbook description",
            "tags": [],
            "categories": [],
            "recipes": ["recipe1", "recipe2"]
        },
        ServiceException("An unexpected error occurred", "create_cookbook", "UnknownError"),
        500, None
    ),
])
def test_create_cookbook(test_client, mock_cookbook_service, cookbook_data, expected_status, exception, expected_response):
    if exception:
        mock_cookbook_service.create_cookbook.side_effect = exception
    else:
        mock_cookbook_service.create_cookbook.return_value = cookbook_data 

    response = test_client.post("/api/v1/cookbooks", json=cookbook_data)

    assert response.status_code == expected_status
    if exception:
        assert exception.msg in response.json()["detail"]
    else:
        if expected_status != 422:
            assert response.json() == expected_response

@pytest.mark.parametrize("query_string, mock_return_value, exception, expected_status, expected_response", [
   # Test get all cookbooks success
    (
        "",
        [
            {
                "id": "test-cookbook-1",
                "name": "Test Cookbook 1",
                "description": "Description for Test Cookbook 1",
                "tags": [],
                "categories": [],
                "recipes": ["recipe-1", "recipe-2"],
                "total_prompt_in_cookbook": None,
                'total_dataset_in_cookbook': None,
                "endpoint_required": None
            },
            {
                "id": "test-cookbook-2",
                "name": "Test Cookbook 2",
                "description": "Description for Test Cookbook 2",
                "tags": [],
                "categories": [],
                "recipes": ["recipe-1", "recipe-2"],
                "total_prompt_in_cookbook": None,
<<<<<<< HEAD
                'total_dataset_in_cookbook': None,
=======
                "total_dataset_in_cookbook": None,
>>>>>>> 5ed93130
                "endpoint_required": None
            },
        ],
        None,
        200,
        [
            {
                "id": "test-cookbook-1",
                "name": "Test Cookbook 1",
                "description": "Description for Test Cookbook 1",
                "tags": [],
                "categories": [],
                "recipes": ["recipe-1", "recipe-2"],
                "total_prompt_in_cookbook": None,
<<<<<<< HEAD
                'total_dataset_in_cookbook': None,
=======
                "total_dataset_in_cookbook": None,                
>>>>>>> 5ed93130
                "endpoint_required": None
            },
            {
                "id": "test-cookbook-2",
                "name": "Test Cookbook 2",
                "description": "Description for Test Cookbook 2",
                "tags": [],
                "categories": [],
                "recipes": ["recipe-1", "recipe-2"],
                "total_prompt_in_cookbook": None,
<<<<<<< HEAD
                'total_dataset_in_cookbook': None,
=======
                "total_dataset_in_cookbook": None,
>>>>>>> 5ed93130
                "endpoint_required": None
            },
        ]
    ),
    # Test get cookbooks by IDs
    (
        "ids=test-cookbook-1",
        [
            {
                "id": "test-cookbook-1",
                "name": "Filtered Cookbook 1",
                "description": "Filtered Description 1",
                "tags": [],
                "categories": [],
                "recipes": ["recipe-3"],
                "total_prompt_in_cookbook": None,
<<<<<<< HEAD
                'total_dataset_in_cookbook': None,
=======
                "total_dataset_in_cookbook": None,
>>>>>>> 5ed93130
                "endpoint_required": None
            }
        ],
        None,
        200,
        [
            {
                "id": "test-cookbook-1",
                "name": "Filtered Cookbook 1",
                "description": "Filtered Description 1",
                "tags": [],
                "categories": [],
                "recipes": ["recipe-3"],
                "total_prompt_in_cookbook": None,
<<<<<<< HEAD
                'total_dataset_in_cookbook': None,
=======
                "total_dataset_in_cookbook": None,
>>>>>>> 5ed93130
                "endpoint_required": None
            }
        ]
    ),
    # Test get cookbooks by tags
    (
        "tags=bias",
        [
            {
                "id": "test-cookbook-tagged",
                "name": "Tagged Cookbook",
                "description": "A cookbook with a specific tag",
                "tags": [],
                "categories": [],
                "recipes": ["one-recipe-contains-this-tag"],
                "total_prompt_in_cookbook": None,
                'total_dataset_in_cookbook': None,
                "endpoint_required": None
            }
        ],
        None,
        200,
        [
            {
                "id": "test-cookbook-tagged",
                "name": "Tagged Cookbook",
                "description": "A cookbook with a specific tag",
                "tags": [],
                "categories": [],
                "recipes": ["one-recipe-contains-this-tag"],
                "total_prompt_in_cookbook": None,
<<<<<<< HEAD
                'total_dataset_in_cookbook': None,
=======
                "total_dataset_in_cookbook": None,
>>>>>>> 5ed93130
                "endpoint_required": None
            }
        ]
    ),
    # Test get cookbooks by categories
    (
        "categories=trust",
        [
            {
                "id": "test-cookbook-category",
                "name": "Category Cookbook",
                "description": "A cookbook with a specific category",
                "tags": [],
                "categories": [],
                "recipes": ["one-recipe-contains-this-category"],
                "total_prompt_in_cookbook": None,
                'total_dataset_in_cookbook': None,
                "endpoint_required": None
            }
        ],
        None,
        200,
        [
            {
                "id": "test-cookbook-category",
                "name": "Category Cookbook",
                "description": "A cookbook with a specific category",
                "tags": [],
                "categories": [],
                "recipes": ["one-recipe-contains-this-category"],
                "total_prompt_in_cookbook": None,
<<<<<<< HEAD
                'total_dataset_in_cookbook': None,
=======
                "total_dataset_in_cookbook": None,
>>>>>>> 5ed93130
                "endpoint_required": None
            }
        ]
    ),
    # Test get cookbooks with count
    (
        "count=true",
        [
            {
                "id": "test-cookbook-count",
                "name": "Cookbook with Count",
                "description": "A cookbook with a count of recipes",
                "tags": [],
                "categories": [],
                "recipes": ["recipe-1", "recipe-2"],
                "total_prompt_in_cookbook": 2,
                'total_dataset_in_cookbook': None,
                "endpoint_required": None
            }
        ],
        None,
        200,
        [
            {
                "id": "test-cookbook-count",
                "name": "Cookbook with Count",
                "description": "A cookbook with a count of recipes",
                "tags": [],
                "categories": [],
                "recipes": ["recipe-1", "recipe-2"],
                "total_prompt_in_cookbook": 2,
<<<<<<< HEAD
                'total_dataset_in_cookbook': None,
=======
                "total_dataset_in_cookbook": None,
>>>>>>> 5ed93130
                "endpoint_required": None
            }
        ],
    ),
    # Test get cookbooks with endpoints
    (
        "count=true",
        [
            {
                "id": "test-cookbook-count",
                "name": "Cookbook with Count",
                "description": "A cookbook with a count of recipes",
                "tags": [],
                "categories": [],
                "recipes": ["recipe-1", "recipe-2"],
                "total_prompt_in_cookbook": None,
                'total_dataset_in_cookbook': None,
                "endpoint_required": ["openai-gpt35-turbo-16k"]
            }
        ],
        None,
        200,
        [
            {
                "id": "test-cookbook-count",
                "name": "Cookbook with Count",
                "description": "A cookbook with a count of recipes",
                "tags": [],
                "categories": [],
                "recipes": ["recipe-1", "recipe-2"],
                "total_prompt_in_cookbook": None,
<<<<<<< HEAD
                'total_dataset_in_cookbook': None,
=======
                "total_dataset_in_cookbook": None,
>>>>>>> 5ed93130
                "endpoint_required": ["openai-gpt35-turbo-16k"]
            }
        ]
    ),
    # Exception cases
    (None, None, ServiceException("A file not found error occurred", "get_all_cookbooks", "FileNotFound"), 404, None),
    (None, None, ServiceException("A validation error occurred", "get_all_cookbooks", "ValidationError"), 400, None),
    (None, None, ServiceException("An value error occurred", "get_all_cookbooks", "ValueError"), 500, None),
])
def test_get_cookbooks(test_client, mock_cookbook_service, query_string, mock_return_value, exception, expected_status, expected_response):
    if exception:
        mock_cookbook_service.get_all_cookbooks.side_effect = exception
    else:
        mock_cookbook_service.get_all_cookbooks.return_value = mock_return_value

    response = test_client.get(f"/api/v1/cookbooks?{query_string}")

    assert response.status_code == expected_status
    if exception:
        assert exception.msg in response.json()["detail"]
    else:
        assert response.json() == expected_response

@pytest.mark.parametrize("mock_return_value, exception, expected_status, expected_response", [
    # Test successful retrieval of cookbook names
    (
        ["Cookbook One", "Cookbook Two"],
        None,
        200,
        ["Cookbook One", "Cookbook Two"]
    ),
    # Test exception when retrieving cookbook names
    (
        None,
        ServiceException("A file not found error occurred", "get_all_cookbooks_names", "FileNotFound"),
        404, None
    ),
    (
        None,
        ServiceException("A validation error occurred", "get_all_cookbooks_names", "ValidationError"),
        400, None
    ),
    (
        None,
        ServiceException("An value error occurred", "get_all_cookbooks_names", "ValueError"),
        500, None
    )
])
def test_get_all_cookbooks_name(test_client, mock_cookbook_service, mock_return_value, exception, expected_status, expected_response):
    if exception:
        mock_cookbook_service.get_all_cookbooks_names.side_effect = exception
    else:
        mock_cookbook_service.get_all_cookbooks_names.return_value = mock_return_value

    response = test_client.get("/api/v1/cookbooks/name")

    assert response.status_code == expected_status
    if exception:
        assert exception.msg in response.json()["detail"]
    else:
        assert response.json() == expected_response


@pytest.mark.parametrize("cookbook_id, cookbook_data, expected_status, expected_response", [
    # Test successful update of cookbook
    (
        "valid-cookbook-id",
        {"name": "Updated Cookbook", "description": "Updated description", "recipes": ["recipe-1"]},
        200,
        {"message": "Cookbook updated successfully"}
    ),
    # Test cookbook not found
    (
        "invalid-cookbook-id",
        {"name": "Non-existent Cookbook", "description": "This cookbook does not exist", "recipes": ["recipe-1"]},
        404,
        ServiceException("Recipe not found", "update_cookbook", "FileNotFound")
    ),
    # Test validation error
    (
        "valid-cookbook-id",
        {"name": "Updated Cookbook", "description": "Updated description", "recipes": ["recipe-1"]},
        400,
        ServiceException("Validation error", "update_cookbook", "ValidationError")
    ),
    # Test unknown error
    (
        "valid-cookbook-id",
        {"name": "Another Cookbook", "description": "Another description", "recipes": ["recipe-2"]},
        500,
        ServiceException("Unknown error", "update_cookbook", "UnknownError")
    ),
])
def test_update_cookbook(test_client, mock_cookbook_service, cookbook_id, cookbook_data, expected_status, expected_response):
    if isinstance(expected_response, ServiceException):
        mock_cookbook_service.update_cookbook.side_effect = expected_response
    else:
        mock_cookbook_service.update_cookbook.return_value = cookbook_data

    response = test_client.put(f"/api/v1/cookbooks/{cookbook_id}", json=cookbook_data)

    assert response.status_code == expected_status
    if expected_status == 200:
        assert response.json() == expected_response
    elif isinstance(expected_response, ServiceException):
        assert expected_response.msg in response.json()["detail"]

@pytest.mark.parametrize("cb_id, service_exception, expected_status, expected_response", [
    # Test successful deletion of cookbook
    ("valid-cookbook-id", None, 200, {"message": "Cookbook deleted successfully"}),
    # Test cookbook not found
    ("invalid-cookbook-id", ServiceException(msg="Cookbook not found", method_name="delete_cookbook", error_code="FileNotFound"), 404, None),
    # Test validation error
    ("valid-cookbook-id", ServiceException(msg="Validation error", method_name="delete_cookbook", error_code="ValidationError"), 400, None),
    # Test unknown error
    ("valid-cookbook-id", ServiceException(msg="Internal server error", method_name="delete_cookbook", error_code="UnknownError"), 500, None),
])
def test_delete_cookbook(test_client, mock_cookbook_service, cb_id, service_exception, expected_status, expected_response):
    if service_exception:
        mock_cookbook_service.delete_cookbook.side_effect = service_exception
    else:
        mock_cookbook_service.delete_cookbook.return_value = None

    # Make the delete request
    response = test_client.delete(f"/api/v1/cookbooks/{cb_id}")

    # Assert the expected status code
    assert response.status_code == expected_status
    if expected_status == 200:
        assert response.json() == expected_response
    else:
        assert service_exception.msg in response.json()["detail"]<|MERGE_RESOLUTION|>--- conflicted
+++ resolved
@@ -205,11 +205,7 @@
                 "categories": [],
                 "recipes": ["recipe-1", "recipe-2"],
                 "total_prompt_in_cookbook": None,
-<<<<<<< HEAD
-                'total_dataset_in_cookbook': None,
-=======
-                "total_dataset_in_cookbook": None,
->>>>>>> 5ed93130
+                "total_dataset_in_cookbook": None,
                 "endpoint_required": None
             },
         ],
@@ -224,11 +220,7 @@
                 "categories": [],
                 "recipes": ["recipe-1", "recipe-2"],
                 "total_prompt_in_cookbook": None,
-<<<<<<< HEAD
-                'total_dataset_in_cookbook': None,
-=======
                 "total_dataset_in_cookbook": None,                
->>>>>>> 5ed93130
                 "endpoint_required": None
             },
             {
@@ -239,11 +231,7 @@
                 "categories": [],
                 "recipes": ["recipe-1", "recipe-2"],
                 "total_prompt_in_cookbook": None,
-<<<<<<< HEAD
-                'total_dataset_in_cookbook': None,
-=======
-                "total_dataset_in_cookbook": None,
->>>>>>> 5ed93130
+                "total_dataset_in_cookbook": None,
                 "endpoint_required": None
             },
         ]
@@ -260,11 +248,7 @@
                 "categories": [],
                 "recipes": ["recipe-3"],
                 "total_prompt_in_cookbook": None,
-<<<<<<< HEAD
-                'total_dataset_in_cookbook': None,
-=======
-                "total_dataset_in_cookbook": None,
->>>>>>> 5ed93130
+                "total_dataset_in_cookbook": None,
                 "endpoint_required": None
             }
         ],
@@ -279,11 +263,7 @@
                 "categories": [],
                 "recipes": ["recipe-3"],
                 "total_prompt_in_cookbook": None,
-<<<<<<< HEAD
-                'total_dataset_in_cookbook': None,
-=======
-                "total_dataset_in_cookbook": None,
->>>>>>> 5ed93130
+                "total_dataset_in_cookbook": None,
                 "endpoint_required": None
             }
         ]
@@ -315,11 +295,7 @@
                 "categories": [],
                 "recipes": ["one-recipe-contains-this-tag"],
                 "total_prompt_in_cookbook": None,
-<<<<<<< HEAD
-                'total_dataset_in_cookbook': None,
-=======
-                "total_dataset_in_cookbook": None,
->>>>>>> 5ed93130
+                "total_dataset_in_cookbook": None,
                 "endpoint_required": None
             }
         ]
@@ -351,11 +327,7 @@
                 "categories": [],
                 "recipes": ["one-recipe-contains-this-category"],
                 "total_prompt_in_cookbook": None,
-<<<<<<< HEAD
-                'total_dataset_in_cookbook': None,
-=======
-                "total_dataset_in_cookbook": None,
->>>>>>> 5ed93130
+                "total_dataset_in_cookbook": None,
                 "endpoint_required": None
             }
         ]
@@ -387,11 +359,7 @@
                 "categories": [],
                 "recipes": ["recipe-1", "recipe-2"],
                 "total_prompt_in_cookbook": 2,
-<<<<<<< HEAD
-                'total_dataset_in_cookbook': None,
-=======
-                "total_dataset_in_cookbook": None,
->>>>>>> 5ed93130
+                "total_dataset_in_cookbook": None,
                 "endpoint_required": None
             }
         ],
@@ -423,11 +391,7 @@
                 "categories": [],
                 "recipes": ["recipe-1", "recipe-2"],
                 "total_prompt_in_cookbook": None,
-<<<<<<< HEAD
-                'total_dataset_in_cookbook': None,
-=======
-                "total_dataset_in_cookbook": None,
->>>>>>> 5ed93130
+                "total_dataset_in_cookbook": None,
                 "endpoint_required": ["openai-gpt35-turbo-16k"]
             }
         ]
