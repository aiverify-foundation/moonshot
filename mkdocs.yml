site_name: Moonshot
repo_url: https://github.com/moonshot-admin/moonshot

plugins:
  - search
  - mkdocstrings
  - swagger-ui-tag:
        defaultModelsExpandDepth: -1
        docExpansion: none

extra_css:
  - stylesheets/custom_style.css

theme:
  features:
      - navigation.footer
      - navigation.top
      - toc.integrate
      - toc.follow

  name: material
  locale: en
  include_sidebar: false

markdown_extensions:
  - markdown.extensions.extra
  - pymdownx.highlight:
      anchor_linenums: true
      line_spans: __span
      pygments_lang_class: true
  - pymdownx.inlinehilite
  - pymdownx.snippets
  - pymdownx.superfences
  - pymdownx.tabbed:
      alternate_style: true
  - admonition
  - pymdownx.arithmatex:
      generic: true
  - footnotes
  - pymdownx.details
  - pymdownx.mark
  - attr_list

nav: 
  - Home: index.md
  - Getting Started: 
    - Overview: getting_started/overview.md
    - Quick Install: getting_started/quick_install.md
    - Your First Test: getting_started/first_test.md
  - Tutorials:
    - Web UI: 
      - How to Create Custom Cookbook: tutorial/web-ui/create_cookbook.md
      - How to Create Connector Endpoint: tutorial/web-ui/create_endpoint.md
      - How to Create Connector: tutorial/s.md
      - How to Start Automated Red Teaming: tutorial/s.md
    - CLI : 
      - How to Create Custom Benchmark Tests: tutorial/cli/create_benchmark_tests.md
      - How to Create Connector Endpoint: tutorial/cli/create_endpoint.md
      - How to Run Benchmark Tests: tutorial/cli/run_benchmark_tests.md
      - How to Run Red Teaming: tutorial/cli/run_red_teaming.md
  - User Guide: 
<<<<<<< HEAD
    - Web API:
      - Get Started with Web API : web_api/web_api_guide.md
      - Connector Endpoints: web_api/connector_endpoints.md
      - Cookbook Endpoints: web_api/cookbook_endpoints.md
      - Recipe Endpoints: web_api/recipe_endpoints.md
      - Session Endpoints: web_api/sessions_endpoints.md
      - Prompt Template Endpoints: web_api/prompt_template_endpoints.md
    - CLI: 
      - Get Started with CLIs : cli/cli_guide.md
      - Connecting to LLMs: cli/connecting_endpoints.md
      - Running Benchmark: cli/benchmarking.md
      - Running Red Teaming: cli/red_teaming.md
    - Moonshot UI User Guide: 
=======
    - Web UI Guide: 
>>>>>>> 7c829a1a
      - Get Started with Web UI: web_ui/web_ui_guide.md
      - Model Endpoints: web_ui/model_endpoint.md
      - Running Benchmark: web_ui/run_benchmark_test.md
      - Cookbook: web_ui/cookbook.md
      - Red Teaming: web_ui/red_teaming.md
    - CLI: 
      - Connecting to LLMs: cli/connecting_endpoints.md
      - Running Benchmark: cli/benchmarking.md
      - Running Red Teaming: cli/red_teaming.md 
      - Adding Your Own Tests: cli/add_your_own_tests.md
  - API Reference:
    - Moonshot Library:
        - Connector Endpoint API: understanding_moonshot/api_connector_endpoint.md
        - Connector API: understanding_moonshot/api_connector.md
        - Context Strategy API: understanding_moonshot/api_context_strategy.md
        - Cookbook API: understanding_moonshot/api_cookbook.md
        - Dataset API: understanding_moonshot/api_dataset.md
        - Environment Variable API: understanding_moonshot/api_environment_variables.md
        - Metric API: understanding_moonshot/api_metrics.md
        - Prompt Template API: understanding_moonshot/api_prompt_template.md
        - Recipe API: understanding_moonshot/api_recipe.md
        - Red Teaming API: understanding_moonshot/api_red_teaming.md
        - Result API: understanding_moonshot/api_result.md
        - Run API: understanding_moonshot/api_run.md
        - Runner API: understanding_moonshot/api_runner.md
        - Session API: understanding_moonshot/api_session.md
    - Web-API: understanding_moonshot/web_api_swagger.md
  - Advance User:
    - create metric: a.py
    - create connector : a.py 
    - create am : ok.py
  - Resources:
      - Jupyter temporary only NB: smt.md
      - Recipes: resources/recipe.md
      - Cookbook: sm.md
  - Troubleshoot : troubleshoot/troubleshoot.md<|MERGE_RESOLUTION|>--- conflicted
+++ resolved
@@ -59,7 +59,6 @@
       - How to Run Benchmark Tests: tutorial/cli/run_benchmark_tests.md
       - How to Run Red Teaming: tutorial/cli/run_red_teaming.md
   - User Guide: 
-<<<<<<< HEAD
     - Web API:
       - Get Started with Web API : web_api/web_api_guide.md
       - Connector Endpoints: web_api/connector_endpoints.md
@@ -73,9 +72,6 @@
       - Running Benchmark: cli/benchmarking.md
       - Running Red Teaming: cli/red_teaming.md
     - Moonshot UI User Guide: 
-=======
-    - Web UI Guide: 
->>>>>>> 7c829a1a
       - Get Started with Web UI: web_ui/web_ui_guide.md
       - Model Endpoints: web_ui/model_endpoint.md
       - Running Benchmark: web_ui/run_benchmark_test.md
