--- conflicted
+++ resolved
@@ -52,38 +52,6 @@
   - attr_list
 
 nav: 
-<<<<<<< HEAD
-  - Home : index.md
-  - Understanding Moonshot:
-    - What's Moonshot: understanding_moonshot/introduction.md
-    - API:
-      - Connector Endpoint API: understanding_moonshot/api_connector_endpoint.md
-      - Connector API: understanding_moonshot/api_connector.md
-      - Context Strategy API: understanding_moonshot/api_context_strategy.md
-      - Cookbook API: understanding_moonshot/api_cookbook.md
-      - Dataset API: understanding_moonshot/api_dataset.md
-      - Environment Variable API: understanding_moonshot/api_environment_variables.md
-      - Metric API: understanding_moonshot/api_metrics.md
-      - Prompt Template API: understanding_moonshot/api_prompt_template.md
-      - Recipe API: understanding_moonshot/api_recipe.md
-      - Red Teaming API: understanding_moonshot/api_red_teaming.md
-      - Result API: understanding_moonshot/api_result.md
-      - Run API: understanding_moonshot/api_run.md
-      - Runner API: understanding_moonshot/api_runner.md
-      - Session API: understanding_moonshot/api_session.md
-  - Getting Started:
-    - Command Line Interface (CLI):
-      - Installation (CLI): getting_started/installation_cli.md
-      - Quick Start Guide (CLI): getting_started/quick_start_cli.md
-    - Web API: 
-      - Installation (Web API): getting_started/installation_web_api.md
-      - Quick Start Guide (Web API): getting_started/quick_start_web_api.md
-    - User Interface (UI):
-      - Installation (UI): getting_started/installation_ui.md
-      - Quick Start Guide (UI): getting_started/quick_start_ui.md
-    - Walkthrough: getting_started/walkthrough.md
-    - Quick Start Guide (Library): getting_started/quick_start_library.md
-=======
   - Home: index.md
   - Getting Started: 
     - Overview: getting_started/overview.md
@@ -91,7 +59,6 @@
     - Your First Test: getting_started/first_test.md
   - Tutorials:
     - XXX
->>>>>>> f55bff45
   - User Guide: 
     - Web UI Guide: 
       - Get Started with Web UI: web_ui/web_ui_guide.md
