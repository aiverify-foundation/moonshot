--- conflicted
+++ resolved
@@ -15,10 +15,6 @@
 ![Endpoint selection page](./res/run_rt_2.png)
 
 This step presents a list of attack modules available for your red teaming. For the purpose of this tutorial, select 'Skip for now'.
-<<<<<<< HEAD
-This step presents a list of attack modules available for your red teaming. For the purpose of this tutorial, select 'Skip for now'.
-=======
->>>>>>> 01e65cc5
 
 ![Attack modules selection page](./res/run_rt_3.png)
 
