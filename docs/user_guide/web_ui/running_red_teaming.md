# Red Teaming

<<<<<<< HEAD
1. Click on ‘Discover new vulnerabilities’ to start a new red teaming session. 
=======
1. Click on ‘Discover new vulnerabilities, Start Red Teaming’ to start a new red teaming session. 
>>>>>>> 01e65cc5

    ![Homepage](./imgs/red_teaming_discover(16).png)

2. Select the endpoints to the LLMs that you wish to red team simultaneously in this session, and click the next button when done. <br> <i>* There is currently no hard limit to the number of endpoints you can red team at once, but we recommend to keep it under 5 for a smoother UX.</i>

    ![Choose Endpoints](./imgs/red_teaming_endpoints_selection(17).png)

3. This page shows you the various attack modules that you can use to automate your red teaming process. Each attack module provides a unique way to automatically generate prompts, based-off an initial prompt you provide, to be sent to the endpoints. Some of these attack modules require the connection to a helper model E.g. GPT4. 

    Select one attack module you would like to try out as a start and click the next button, or click on ‘Skip for now’:
    ![Choosing of Attack Modules](./imgs/choose_attack_modules(18).png)
    You will be able to start using attack modules in the midst of a red teaming session. 

4. Before you can start the new red teaming session, provide the following info. 

    |    Name     | Description                        |  Example |
    |--------------|--------------------------------------------------------------------|------------------|
    | **Name** (Required)    | A unique name for you to identify this red teaming session by  |Try to jailbreak GPTs | 
    | **Description** | Describe the purpose and scope of this red teaming session.   | Comparing GPT versions on resistance to various attack techniques  |

    ![Start New Red Teaming Session](./imgs/start_red_teaming(19).png)

5. Click ‘Start’ to create the new red teaming session. 

<<<<<<< HEAD
6.  This page shows Project Moonshot’s red teaming interface.  
=======
6. This page shows Project Moonshot’s red teaming interface.  
>>>>>>> 01e65cc5

    ![Red teaming Interface](./imgs/red_teaming_interface(20).png)


**Chat boxes and Layout**

Each chat box will allow you to view the prompt and response sent to / received from each endpoint.   

There are two layout options:   
1. Carousel (Default if you have >3 endpoints) and    
2. Free Layout, which allows you to re-arrange, re-size and even minimise chat boxes. 

**Sending Prompts**

Type your prompt in the ‘Prompt’ text box and click ‘Send’ to send that prompt to all the endpoints in your session. 
    ![Sending Prompts during red teaming](./imgs/red_teaming_chatbot_layout(21).png)


**Red Teaming Tools** 

You can use some of these tools to enhance your red teaming process: 

1. **Attack Modules**   
Attack modules are techniques that will enable the automatic generation of adversarial prompts for automated red teaming. Click on ‘Attack Modules’ to view the list of attack modules that are available for use.
<<<<<<< HEAD

=======
>>>>>>> 01e65cc5
    ![View Attack Modules](./imgs/red_teaming_attack_module(22).png)
    
    Click on ‘Use’ to select an attack module.

    ![Select Attack Modules](./imgs/select_attack_module(23).png)
    
    !!! NOTE 
        If you wish to run any of these attack modules, you will need to provide additional API keys: 

            1. Malicious Question Generator (Requires OpenAI’s GPT4) 

            2. Violent Durian (Requires OpenAI’s GPT4) 

        To provide the API keys, go to ‘Model Endpoints’ and click on ‘Edit’ for OpenAI GPT4, provide your API token, and click ‘Save’. (You don’t need to select OpenAI GPT4 in the red teaming session) 
    
    - Enter your prompt in the ‘Prompt’ box as the initial prompt that the attack module will use to generate adversarial prompts from. 
<<<<<<< HEAD
    - Click ‘Send’ to trigger the attack module and start the automated red teaming process. Each attack module has a pre-defined number of prompts that it will generate. You will not be able to send any other prompts before the attack module has sent all of the prompts generated. 
=======
    - Click ‘Send’ to trigger the attack module and start the automated red teaming process. Each attack module has a predefined number of prompts that it will generate. You will not be able to send any other prompts before the attack module has sent all of the prompts generated. 
>>>>>>> 01e65cc5

    ![Start Automated Red Teaming Process](./imgs/send_prompt(24).png)

    Click on 'X' to remove the attack module set.
    ![Remove Attack Module](./imgs/remove_attack_module(25).png)

    
1. **Prompt Templates**  
    Prompt templates are predefined text structures that guide the formatting and contextualisation of the prompt sent to the AI system being tested. Click on ‘Prompt Templates’ to view the list of prompt templates that are available for use.  
    ![List of Prompt Templates](./imgs/prompt_template(26).png)

    Click on 'Use' to select a prompt template.
    ![Select Prompt Templates](./imgs/select_prompt_template(27).png)

    Enter your prompt in the ‘Prompt’ box. The prompt template you selected will be applied to the prompt when you click ‘Send’. 
    ![Send Prompt](./imgs/prompt_template(28).png)

    Hover your mouse over each prompt to view its details. 
    ![View Prompt Details](./imgs/prompt_details(29).png)

    Click on ‘X’ to remove the prompt template set. 
    ![Remove Prompt Template](./imgs/remove_prompt_template_set(30).png)

<<<<<<< HEAD
2. **Context Strategies**  
    Context Strategies are predefined approaches to append the red teaming session's context to each prompt. Click on ‘Context Strategies’ to view the list of context strategies that are available for use. 
     
=======
3. **Context Strategies**  
    Context Strategies are predefined approaches to append the red teaming session's context to each prompt. Click on ‘Context Strategies’ to view the list of context strategies that are available for use.  
>>>>>>> 01e65cc5
    ![List Context Strategies](./imgs/available_context_strategies(31).png)
    

    Click on ‘Use’ to select a context strategy. 
    ![Pick Context Strategy](./imgs/use_context_strategy(32).png)

    Enter your prompt in the ‘Prompt’ box. Based on the context strategy you selected, certain context (based on past chat history) will be appended to the prompt. 

    Click on ‘X’ to remove the context strategy set. 
    ![Remove Context Strategy](./imgs/remove_context_strategy_set(33).png)


**Ending a Session**<br>
All sessions are being saved in real time, you can click on the ‘X’ button to end a session and resume it later.   
![End Session](./imgs/ending_a_session(34).png)

Click on 'Exit'.  
![Exit Session](./imgs/exit_session(35).png)

**Resuming a Session**

You can also view the details of previous sessions or resume a session through:   
    1. Click on ‘history’ icon, then ‘View Past Sessions’   
    2. Click on ‘red teaming’ icon, then ‘View Past Sessions’  <|MERGE_RESOLUTION|>--- conflicted
+++ resolved
@@ -1,10 +1,6 @@
 # Red Teaming
 
-<<<<<<< HEAD
 1. Click on ‘Discover new vulnerabilities’ to start a new red teaming session. 
-=======
-1. Click on ‘Discover new vulnerabilities, Start Red Teaming’ to start a new red teaming session. 
->>>>>>> 01e65cc5
 
     ![Homepage](./imgs/red_teaming_discover(16).png)
 
@@ -29,11 +25,7 @@
 
 5. Click ‘Start’ to create the new red teaming session. 
 
-<<<<<<< HEAD
 6.  This page shows Project Moonshot’s red teaming interface.  
-=======
-6. This page shows Project Moonshot’s red teaming interface.  
->>>>>>> 01e65cc5
 
     ![Red teaming Interface](./imgs/red_teaming_interface(20).png)
 
@@ -58,10 +50,7 @@
 
 1. **Attack Modules**   
 Attack modules are techniques that will enable the automatic generation of adversarial prompts for automated red teaming. Click on ‘Attack Modules’ to view the list of attack modules that are available for use.
-<<<<<<< HEAD
 
-=======
->>>>>>> 01e65cc5
     ![View Attack Modules](./imgs/red_teaming_attack_module(22).png)
     
     Click on ‘Use’ to select an attack module.
@@ -78,11 +67,8 @@
         To provide the API keys, go to ‘Model Endpoints’ and click on ‘Edit’ for OpenAI GPT4, provide your API token, and click ‘Save’. (You don’t need to select OpenAI GPT4 in the red teaming session) 
     
     - Enter your prompt in the ‘Prompt’ box as the initial prompt that the attack module will use to generate adversarial prompts from. 
-<<<<<<< HEAD
+    
     - Click ‘Send’ to trigger the attack module and start the automated red teaming process. Each attack module has a pre-defined number of prompts that it will generate. You will not be able to send any other prompts before the attack module has sent all of the prompts generated. 
-=======
-    - Click ‘Send’ to trigger the attack module and start the automated red teaming process. Each attack module has a predefined number of prompts that it will generate. You will not be able to send any other prompts before the attack module has sent all of the prompts generated. 
->>>>>>> 01e65cc5
 
     ![Start Automated Red Teaming Process](./imgs/send_prompt(24).png)
 
@@ -106,14 +92,10 @@
     Click on ‘X’ to remove the prompt template set. 
     ![Remove Prompt Template](./imgs/remove_prompt_template_set(30).png)
 
-<<<<<<< HEAD
 2. **Context Strategies**  
+
     Context Strategies are predefined approaches to append the red teaming session's context to each prompt. Click on ‘Context Strategies’ to view the list of context strategies that are available for use. 
      
-=======
-3. **Context Strategies**  
-    Context Strategies are predefined approaches to append the red teaming session's context to each prompt. Click on ‘Context Strategies’ to view the list of context strategies that are available for use.  
->>>>>>> 01e65cc5
     ![List Context Strategies](./imgs/available_context_strategies(31).png)
     
 
